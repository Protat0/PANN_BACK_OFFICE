<template>
  <div class="app-layout">
    <!-- Sidebar Component -->
    <Sidebar 
      @menu-changed="handleMenuChange"
      @show-profile="handleShowProfile"
      @logout="handleLogout"
      @sidebar-toggled="handleSidebarToggle"
    />
    
   <!-- Main Content Area -->
    <main class="main-content" :class="{ 'sidebar-collapsed': sidebarCollapsed }">
      <!-- Header Bar -->
      <header class="content-header">
        <div class="header-content">
          <h1>{{ currentPageTitle }}</h1>
          
          <!-- Header Right Section with Notifications -->
          <div class="header-right">
            <!-- Notification Bell -->
            <NotificationBell />
          </div>
        </div>
      </header>

      <!-- Page Content - This will now show the routed component -->
      <div class="page-content">
        <router-view />
      </div>
    </main>

    <!-- Profile Modal (if needed) -->
    <div v-if="showProfileModal" class="modal-overlay" @click="closeProfileModal">
      <div class="modal-content" @click.stop>
        <h2>My Profile</h2>
        <div class="profile-info">
          <p><strong>User:</strong> {{ userInfo.full_name || 'N/A' }}</p>
          <p><strong>Email:</strong> {{ userInfo.email || 'N/A' }}</p>
          <p><strong>Role:</strong> {{ userInfo.role || 'N/A' }}</p>
        </div>
        <button @click="closeProfileModal">Close</button>
      </div>
    </div>
  </div>
</template>

<script>
import Sidebar from './Sidebar.vue'
import NotificationBell from '@/components/NotificationBell.vue'

export default {
  name: 'MainLayout',
  components: {
    Sidebar,
    NotificationBell
  },
  data() {
    return {
      sidebarCollapsed: false,
      showProfileModal: false
    }
  },
  computed: {
    currentPageTitle() {
      const titles = {
        '/dashboard': 'Dashboard',
        '/accounts': 'User Accounts',
        '/customers': 'Customers',
        '/products': 'Products',
        '/products/bulk': 'Add Products (Bulk)',
        '/categories': 'Categories',
<<<<<<< HEAD
        '/categorydetails': 'Category Details',
        '/logs': 'Inventory Logs',
=======
        '/logs': 'System Logs',
>>>>>>> f50454eb
        '/suppliers': 'Suppliers',
        '/promotions': 'Promotions',
        '/sales-by-item': 'Sales by Item',
        '/sales-by-category': 'Sales by Category'
      }
      
      // Handle dynamic product detail routes
      if (this.$route.path.startsWith('/products/') && this.$route.path !== '/products/bulk') {
        return 'Product Details'
      }
      
      return titles[this.$route.path] || 'Product Details'
    },
    userInfo() {
      const userData = localStorage.getItem('userData')
      return userData ? JSON.parse(userData) : {}
    }
  },
  methods: {
    handleMenuChange(menu) {
      console.log('Menu changed to:', menu)
      // Navigate using router instead of changing currentPage
      this.$router.push(`/${menu}`)
    },
    handleShowProfile() {
      console.log('Show profile modal')
      this.showProfileModal = true
    },
    closeProfileModal() {
      this.showProfileModal = false
    },
    handleSidebarToggle(collapsed) {
      this.sidebarCollapsed = collapsed
    },
    async handleLogout() {
      console.log('User logging out')
      
      try {
        // Call logout API
        const token = localStorage.getItem('authToken')
        if (token) {
          await fetch('http://localhost:8000/api/v1/auth/logout/', {
            method: 'POST',
            headers: {
              'Content-Type': 'application/json',
              'Authorization': `Bearer ${token}`
            }
          })
        }
      } catch (error) {
        console.error('Logout API error:', error)
      } finally {
        // Clear stored data
        localStorage.removeItem('authToken')
        localStorage.removeItem('refreshToken')
        localStorage.removeItem('userData')
        
        // Redirect to login
        this.$router.push('/login')
      }
    }
  },
  mounted() {
    // Load sidebar state from localStorage
    const savedState = localStorage.getItem('sidebar-collapsed')
    if (savedState !== null) {
      this.sidebarCollapsed = JSON.parse(savedState)
    }
  },
  beforeRouteEnter(to, from, next) {
    // Check if user is authenticated before entering any protected route
    const token = localStorage.getItem('authToken')
    if (token) {
      next()
    } else {
      next('/login')
    }
  }
}
</script>

<style scoped>
.app-layout {
  min-height: 100vh;
  width: 100vw;
  margin: 0;
  padding: 0;
  background-color: var(--neutral-light);
}

.main-content {
  margin-left: 280px; /* Default sidebar width */
  transition: margin-left 0.3s ease;
  display: flex;
  flex-direction: column;
  min-height: 100vh;
  min-width: 0;
}

.main-content.sidebar-collapsed {
  margin-left: 80px; /* Collapsed sidebar width */
}

.content-header {
  background: white;
  height: 100px; /* Match sidebar header height */
  padding: 0 2.5rem;
  border-bottom: 1px solid var(--neutral-medium);
  box-shadow: 0 1px 3px 0 rgba(0, 0, 0, 0.1);
  flex-shrink: 0;
  display: flex;
  align-items: center;
}

.header-content {
  display: flex;
  justify-content: space-between;
  align-items: center;
  width: 100%;
}

.content-header h1 {
  color: var(--tertiary-dark);
  font-size: 1.875rem;
  font-weight: 600;
  margin: 0;
  flex: 1;
}

.header-right {
  display: flex;
  align-items: center;
  gap: 1rem;
}

.page-content {
  flex: 1;
  padding: 2.5rem;
  overflow-y: auto;
  overflow-x: hidden;
  width: 100%;
  min-width: 0;
  background-color: var(--neutral-light);
}

/* Modal styles */
.modal-overlay {
  position: fixed;
  top: 0;
  left: 0;
  right: 0;
  bottom: 0;
  background-color: rgba(0, 0, 0, 0.5);
  display: flex;
  justify-content: center;
  align-items: center;
  z-index: 2000;
}

.modal-content {
  background: white;
  padding: 2rem;
  border-radius: 12px;
  box-shadow: 0 25px 50px -12px rgba(0, 0, 0, 0.25);
  max-width: 400px;
  width: 90%;
}

.modal-content h2 {
  margin-bottom: 1rem;
  color: var(--tertiary-dark);
}

.profile-info {
  margin: 1rem 0;
}

.profile-info p {
  margin-bottom: 0.5rem;
  color: var(--tertiary-medium);
}

.modal-content button {
  background-color: var(--primary);
  color: white;
  border: none;
  padding: 0.75rem 1.5rem;
  border-radius: 8px;
  cursor: pointer;
  margin-top: 1rem;
  font-weight: 500;
  transition: background-color 0.2s;
}

.modal-content button:hover {
  background-color: var(--primary-dark);
}

/* Responsive design */
@media (max-width: 1024px) {
  .page-content {
    padding: 2rem;
  }
  
  .content-header {
    padding: 0 2rem;
  }
  
  .header-right {
    gap: 0.75rem;
  }
}

@media (max-width: 768px) {
  .main-content {
    margin-left: 0;
  }
  
  .main-content.sidebar-collapsed {
    margin-left: 0;
  }
  
  .page-content {
    padding: 1.5rem;
  }
  
  .content-header {
    padding: 0 1.5rem;
    height: 80px;
  }
  
  .content-header h1 {
    font-size: 1.5rem;
  }
  
  .header-right {
    gap: 0.5rem;
  }
}

@media (max-width: 480px) {
  .page-content {
    padding: 1rem;
  }
  
  .content-header {
    padding: 0 1rem;
    height: 70px;
  }
  
  .content-header h1 {
    font-size: 1.25rem;
  }
}
</style><|MERGE_RESOLUTION|>--- conflicted
+++ resolved
@@ -69,12 +69,9 @@
         '/products': 'Products',
         '/products/bulk': 'Add Products (Bulk)',
         '/categories': 'Categories',
-<<<<<<< HEAD
+
         '/categorydetails': 'Category Details',
-        '/logs': 'Inventory Logs',
-=======
         '/logs': 'System Logs',
->>>>>>> f50454eb
         '/suppliers': 'Suppliers',
         '/promotions': 'Promotions',
         '/sales-by-item': 'Sales by Item',

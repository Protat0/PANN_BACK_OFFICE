// composables/ui/suppliers/useSuppliers.js
import { ref, computed, reactive } from 'vue'
import axios from 'axios'

// Configure axios base URL
const API_BASE_URL = import.meta.env.VITE_API_URL || 'http://localhost:8000/api'

// Create axios instance with auth token
const api = axios.create({
  baseURL: API_BASE_URL,
  headers: {
    'Content-Type': 'application/json'
  }
})

// Add auth token to requests if available
api.interceptors.request.use((config) => {
  const token = localStorage.getItem('authToken') || sessionStorage.getItem('authToken')
  if (token) {
    config.headers.Authorization = `Bearer ${token}`
  }
  return config
})

export function useSuppliers() {
  // Reactive state
  const suppliers = ref([])
  const allBatches = ref([])
  const loading = ref(false)
  const error = ref(null)
  const successMessage = ref(null)
  const selectedSuppliers = ref([])
  const pagination = ref({
    current_page: 1,
    per_page: 50,
    total_count: 0,
    total_pages: 1
  })

  // Filters
  const filters = reactive({
    type: 'all',
    status: 'all',
    order: 'all',
    search: ''
  })

  // Report data
  const reportData = reactive({
    activeOrdersCount: 0,
    topSuppliersCount: 0
  })

  // Calculate purchase orders count by grouping batches (same logic as SupplierDetails.vue)
  const calculatePurchaseOrdersCount = (batches) => {
    if (!batches || !Array.isArray(batches) || batches.length === 0) {
      return 0
    }
    
    // Group batches by date
    const batchesByDate = {}
    batches.forEach(batch => {
      let dateKey
      if (batch.date_received) {
        dateKey = typeof batch.date_received === 'string' ? batch.date_received.split('T')[0] : new Date(batch.date_received).toISOString().split('T')[0]
      } else if (batch.expected_delivery_date) {
        dateKey = typeof batch.expected_delivery_date === 'string' ? batch.expected_delivery_date.split('T')[0] : new Date(batch.expected_delivery_date).toISOString().split('T')[0]
      } else {
        dateKey = batch.created_at.split('T')[0]
      }
      
      if (!batchesByDate[dateKey]) {
        batchesByDate[dateKey] = []
      }
      batchesByDate[dateKey].push(batch)
    })
    
    return Object.keys(batchesByDate).length
  }

  // Helper functions for supplier stats
  const getReceiptStatus = (batches) => {
    if (!batches || batches.length === 0) return 'Unknown'
    
    const allPending = batches.every(b => b.status === 'pending')
    const allActive = batches.every(b => b.status === 'active')
    const allInactive = batches.every(b => b.status === 'inactive')
    const hasPending = batches.some(b => b.status === 'pending')
    
    if (allPending) return 'Pending Delivery'
    if (allActive) return 'Received'
    if (allInactive) return 'Depleted'
    if (hasPending) return 'Partially Received'
    
    return 'Mixed Status'
  }

  const getActiveOrdersCount = (batches) => {
    if (!batches || batches.length === 0) return 0
    
    // Group batches by date to create orders
    const batchesByDate = {}
    batches.forEach(batch => {
      let dateKey
      if (batch.date_received) {
        dateKey = typeof batch.date_received === 'string' ? batch.date_received.split('T')[0] : new Date(batch.date_received).toISOString().split('T')[0]
      } else if (batch.expected_delivery_date) {
        dateKey = typeof batch.expected_delivery_date === 'string' ? batch.expected_delivery_date.split('T')[0] : new Date(batch.expected_delivery_date).toISOString().split('T')[0]
      } else {
        dateKey = batch.created_at.split('T')[0]
      }
      
      if (!batchesByDate[dateKey]) {
        batchesByDate[dateKey] = []
      }
      batchesByDate[dateKey].push(batch)
    })
    
    // Convert to orders and count active ones
    const orders = Object.entries(batchesByDate).map(([date, batches]) => ({
      status: getReceiptStatus(batches)
    }))
    
    // Count orders that are currently pending
    return orders.filter(order => 
      order.status === 'Pending Delivery' || order.status === 'Partially Received'
    ).length
  }

  const getTotalSpent = (batches) => {
    if (!batches || batches.length === 0) return 0
    
    // Group batches by date to create orders
    const batchesByDate = {}
    batches.forEach(batch => {
      let dateKey
      if (batch.date_received) {
        dateKey = typeof batch.date_received === 'string' ? batch.date_received.split('T')[0] : new Date(batch.date_received).toISOString().split('T')[0]
      } else if (batch.expected_delivery_date) {
        dateKey = typeof batch.expected_delivery_date === 'string' ? batch.expected_delivery_date.split('T')[0] : new Date(batch.expected_delivery_date).toISOString().split('T')[0]
      } else {
        dateKey = batch.created_at.split('T')[0]
      }
      
      if (!batchesByDate[dateKey]) {
        batchesByDate[dateKey] = []
      }
      batchesByDate[dateKey].push(batch)
    })
    
    // Convert to orders and calculate total spent on received orders
    const orders = Object.entries(batchesByDate).map(([date, batches]) => {
      const totalCost = batches.reduce((sum, b) => sum + ((b.cost_price || 0) * (b.quantity_received || 0)), 0)
      return {
        status: getReceiptStatus(batches),
        total: totalCost
      }
    })
    
    return orders
      .filter(order => order.status === 'Received')
      .reduce((total, order) => total + order.total, 0)
  }

  const getDaysActive = (createdAt) => {
    if (!createdAt) return 0
    const createdDate = new Date(createdAt)
    const today = new Date()
    const diffTime = Math.abs(today - createdDate)
    return Math.ceil(diffTime / (1000 * 60 * 60 * 24))
  }

  // Get active orders for modal with product enrichment
  const getActiveOrdersForModal = async () => {
    const allActiveOrders = []
    
    for (let i = 0; i < suppliers.value.length; i++) {
      const supplier = suppliers.value[i]
      const supplierBatches = allBatches.value.filter(batch => batch.supplier_id === supplier.id)
      
      if (supplierBatches.length > 0) {
        // Group batches by date
        const batchesByDate = {}
        supplierBatches.forEach(batch => {
          let dateKey
          if (batch.date_received) {
            dateKey = typeof batch.date_received === 'string' ? batch.date_received.split('T')[0] : new Date(batch.date_received).toISOString().split('T')[0]
          } else if (batch.expected_delivery_date) {
            dateKey = typeof batch.expected_delivery_date === 'string' ? batch.expected_delivery_date.split('T')[0] : new Date(batch.expected_delivery_date).toISOString().split('T')[0]
          } else {
            dateKey = batch.created_at.split('T')[0]
          }
          
          if (!batchesByDate[dateKey]) {
            batchesByDate[dateKey] = []
          }
          batchesByDate[dateKey].push(batch)
        })
        
        // Enrich batches with product details
        const enrichedBatchesByDate = {}
        for (const [dateKey, batches] of Object.entries(batchesByDate)) {
          enrichedBatchesByDate[dateKey] = await Promise.all(
            batches.map(async (batch) => {
              try {
                if (batch.product_id) {
                  console.log(`🔍 Fetching product details for batch ${batch._id}, product_id: ${batch.product_id}`)
                  const productResponse = await api.get(`/products/${batch.product_id}/`)
                  console.log(`📡 Product API response:`, productResponse.data)
                  
                  const product = productResponse.data.data
                  console.log(`✅ Product fetched for ${batch.product_id}:`, product)
                  
                  if (product) {
                    const enrichedBatch = {
                      ...batch,
                      product_name: product.product_name || product.name || batch.product_id || 'Unknown Product',
                      category_id: product.category_id || '',
                      category_name: product.category_name || '',
                      subcategory_name: product.subcategory_name || ''
                    }
                    console.log(`📦 Enriched batch:`, enrichedBatch)
                    console.log(`📦 Product name set to:`, enrichedBatch.product_name)
                    return enrichedBatch
                  } else {
                    console.warn(`⚠️ No product data returned for ${batch.product_id}`)
                  }
                } else {
                  console.warn(`⚠️ No product_id found in batch:`, batch)
                }
                return batch
              } catch (err) {
                console.error(`❌ Failed to fetch product details for batch ${batch._id}:`, err)
                console.error(`❌ Error details:`, err.response?.data || err.message)
                return batch
              }
            })
          )
        }
        
        // Convert grouped batches to orders using enriched data
        Object.entries(enrichedBatchesByDate).forEach(([date, enrichedBatches]) => {
          const totalCost = enrichedBatches.reduce((sum, b) => sum + ((b.cost_price || 0) * (b.quantity_received || 0)), 0)
          
          let receiptId = `SR-${date.replace(/-/g, '')}`
          const firstBatchNotes = enrichedBatches[0].notes || ''
          const receiptMatch = firstBatchNotes.match(/Receipt:\s*([^\|]+)/)
          if (receiptMatch) {
            receiptId = receiptMatch[1].trim()
          }
          
          const firstBatch = enrichedBatches[0]
          const expectedDate = firstBatch.expected_delivery_date ? 
            (typeof firstBatch.expected_delivery_date === 'string' ? firstBatch.expected_delivery_date.split('T')[0] : new Date(firstBatch.expected_delivery_date).toISOString().split('T')[0]) : 
            date
          const receivedDate = firstBatch.date_received ? 
            (typeof firstBatch.date_received === 'string' ? firstBatch.date_received.split('T')[0] : new Date(firstBatch.date_received).toISOString().split('T')[0]) : 
            null
          
          // Determine order status
          const allPending = enrichedBatches.every(b => b.status === 'pending')
          const allActive = enrichedBatches.every(b => b.status === 'active')
          const allInactive = enrichedBatches.every(b => b.status === 'inactive')
          const hasPending = enrichedBatches.some(b => b.status === 'pending')
          
          let orderStatus
          if (allPending) orderStatus = 'Pending Delivery'
          else if (allActive) orderStatus = 'Received'
          else if (allInactive) orderStatus = 'Depleted'
          else if (hasPending) orderStatus = 'Partially Received'
          else orderStatus = 'Mixed Status'
          
          // Only include active orders
          if (orderStatus === 'Pending Delivery' || orderStatus === 'Partially Received') {
            allActiveOrders.push({
              id: receiptId,
              supplier: supplier.name,
              supplierId: supplier.id,
              supplierEmail: supplier.email || 'N/A',
              orderDate: firstBatch.created_at ? firstBatch.created_at.split('T')[0] : date,
              expectedDelivery: expectedDate,
              deliveredDate: receivedDate,
              totalAmount: totalCost,
              status: orderStatus,
              items: enrichedBatches.map(batch => {
                const item = {
                  name: batch.product_name || batch.name || batch.product_id || 'Unknown Product',
                  product_name: batch.product_name || batch.name || 'Unknown Product',
                  product_id: batch.product_id,
                  quantity: batch.quantity_received,
                  unitPrice: batch.cost_price || 0,
                  totalPrice: (batch.cost_price || 0) * (batch.quantity_received || 0),
                  batchNumber: batch.batch_number,
                  batchId: batch._id,
                  expiryDate: batch.expiry_date,
                  quantityRemaining: batch.quantity_remaining
                }
                console.log(`🔍 Creating item for batch ${batch._id}:`, {
                  batch_product_name: batch.product_name,
                  batch_name: batch.name,
                  batch_product_id: batch.product_id,
                  item_name: item.name,
                  item_product_name: item.product_name
                })
                return item
              }),
              description: `Stock receipt with ${enrichedBatches.length} item(s)`,
              notes: firstBatchNotes
            })
          }
        })
      }
    }
    
    return allActiveOrders.sort((a, b) => new Date(b.orderDate) - new Date(a.orderDate))
  }

  // Transform backend data to frontend format
  const transformSupplier = (backendSupplier, batchesCount = 0, supplierBatches = []) => {
    const activeOrders = getActiveOrdersCount(supplierBatches)
    const totalSpent = getTotalSpent(supplierBatches)
    const daysActive = getDaysActive(backendSupplier.created_at)
    
    return {
      id: backendSupplier._id,
      name: backendSupplier.supplier_name,
      email: backendSupplier.email || '',
      phone: backendSupplier.phone_number || '',
      address: backendSupplier.address || '',
      contactPerson: backendSupplier.contact_person || '',
      purchaseOrders: batchesCount,
      activeOrders: activeOrders,
      totalSpent: totalSpent,
      daysActive: daysActive,
      status: backendSupplier.isDeleted ? 'inactive' : 'active',
      type: backendSupplier.type || 'food',
      createdAt: backendSupplier.created_at,
      updatedAt: backendSupplier.updated_at,
      raw: backendSupplier
    }
  }

  // Computed
  const filteredSuppliers = computed(() => {
    let filtered = [...suppliers.value]

    if (filters.type !== 'all') {
      filtered = filtered.filter(supplier => supplier.type === filters.type)
    }

    if (filters.status !== 'all') {
      filtered = filtered.filter(supplier => supplier.status === filters.status)
    }

    if (filters.order !== 'all') {
      if (filters.order === 'high') {
        filtered = filtered.filter(supplier => supplier.purchaseOrders >= 10)
      } else if (filters.order === 'medium') {
        filtered = filtered.filter(supplier => supplier.purchaseOrders >= 5 && supplier.purchaseOrders < 10)
      } else if (filters.order === 'low') {
        filtered = filtered.filter(supplier => supplier.purchaseOrders >= 1 && supplier.purchaseOrders < 5)
      } else if (filters.order === 'none') {
        filtered = filtered.filter(supplier => supplier.purchaseOrders === 0)
      }
    }

    if (filters.search.trim()) {
      const search = filters.search.toLowerCase()
      filtered = filtered.filter(supplier => 
        supplier.name?.toLowerCase().includes(search) ||
        supplier.email?.toLowerCase().includes(search) ||
        supplier.phone?.includes(search) ||
        supplier.contactPerson?.toLowerCase().includes(search)
      )
    }

    return filtered
  })

  // Methods
  const fetchSuppliers = async (page = 1) => {
    loading.value = true
    error.value = null
    
    try {
      const params = {
        page,
        per_page: pagination.value.per_page
      }

      if (filters.search.trim()) {
        params.search = filters.search.trim()
      }

      const response = await api.get('/suppliers/', { params })
<<<<<<< HEAD

      // Transform the backend data
      const transformedSuppliers = response.data.suppliers.map(transformSupplier)

      suppliers.value = transformedSuppliers
      pagination.value = response.data.pagination

=======
      const backendSuppliers = response.data.suppliers
      
      // Fetch all batches for purchase orders calculation
      let fetchedBatches = []
      try {
        const batchesResponse = await api.get('/batches/', { params: { per_page: 1000 } })
        
        if (batchesResponse.data && batchesResponse.data.success && Array.isArray(batchesResponse.data.data)) {
          fetchedBatches = batchesResponse.data.data
        } else if (batchesResponse.data && Array.isArray(batchesResponse.data)) {
          fetchedBatches = batchesResponse.data
        } else if (batchesResponse.data && Array.isArray(batchesResponse.data.batches)) {
          fetchedBatches = batchesResponse.data.batches
        }
      } catch (batchesError) {
        console.warn('Failed to fetch batches:', batchesError)
      }
      
      allBatches.value = fetchedBatches
      
      // Group batches by supplier_id for efficient lookup
      const batchesBySupplier = {}
      fetchedBatches.forEach(batch => {
        const supplierId = batch.supplier_id
        if (supplierId) {
          if (!batchesBySupplier[supplierId]) {
            batchesBySupplier[supplierId] = []
          }
          batchesBySupplier[supplierId].push(batch)
        }
      })
      
      // Transform suppliers with calculated stats
      const transformedSuppliers = backendSuppliers.map(backendSupplier => {
        const supplierBatches = batchesBySupplier[backendSupplier._id] || []
        const purchaseOrdersCount = calculatePurchaseOrdersCount(supplierBatches)
        return transformSupplier(backendSupplier, purchaseOrdersCount, supplierBatches)
      })
      
      suppliers.value = transformedSuppliers
      pagination.value = response.data.pagination
>>>>>>> 50cb0023
      updateReportData()
      
    } catch (err) {
      console.error('Error fetching suppliers:', err)
      
      if (err.response) {
        error.value = err.response.data.error || `Failed to load suppliers: ${err.response.statusText}`
      } else if (err.request) {
        error.value = 'Cannot connect to server. Please check your connection.'
      } else {
        error.value = `Failed to load suppliers: ${err.message}`
      }
    } finally {
      loading.value = false
    }
  }

  const addSupplier = async (supplierData) => {
    loading.value = true
    error.value = null
    
    try {
      const backendData = {
        supplier_name: supplierData.name,
        email: supplierData.email,
        phone_number: supplierData.phone,
        address: supplierData.address,
        contact_person: supplierData.contactPerson,
        type: supplierData.type || 'food'
      }

      const response = await api.post('/suppliers/', backendData)
      const newSupplier = transformSupplier(response.data)
      suppliers.value.unshift(newSupplier)
      
      successMessage.value = `Supplier "${newSupplier.name}" added successfully`
      setTimeout(() => { successMessage.value = null }, 3000)
      
      return { success: true, supplier: newSupplier }
      
    } catch (err) {
      console.error('Error adding supplier:', err)
      const errorMessage = err.response?.data?.error || 'Failed to add supplier'
      error.value = errorMessage
      return { success: false, error: errorMessage }
    } finally {
      loading.value = false
    }
  }

  const updateSupplier = async (supplierId, supplierData) => {
    loading.value = true
    error.value = null
    
    try {
      const backendData = {
        supplier_name: supplierData.name,
        email: supplierData.email,
        phone_number: supplierData.phone,
        address: supplierData.address,
        contact_person: supplierData.contactPerson,
        type: supplierData.type
      }

      const response = await api.put(`/suppliers/${supplierId}/`, backendData)
      const updatedSupplier = transformSupplier(response.data)
      const index = suppliers.value.findIndex(s => s.id === supplierId)
      
      if (index !== -1) {
        suppliers.value[index] = updatedSupplier
      }
      
      successMessage.value = `Supplier "${updatedSupplier.name}" updated successfully`
      setTimeout(() => { successMessage.value = null }, 3000)
      
      return { success: true, supplier: updatedSupplier }
      
    } catch (err) {
      console.error('Error updating supplier:', err)
      const errorMessage = err.response?.data?.error || 'Failed to update supplier'
      error.value = errorMessage
      return { success: false, error: errorMessage }
    } finally {
      loading.value = false
    }
  }

  const deleteSupplier = async (supplier) => {
    const confirmed = confirm(`Are you sure you want to delete "${supplier.name}"?`)
    if (!confirmed) return { success: false, cancelled: true }

    loading.value = true
    error.value = null
    
    try {
      await api.delete(`/suppliers/${supplier.id}/`)
      suppliers.value = suppliers.value.filter(s => s.id !== supplier.id)
      
      successMessage.value = `Supplier "${supplier.name}" deleted successfully`
      setTimeout(() => { successMessage.value = null }, 3000)
      
      return { success: true }
      
    } catch (err) {
      console.error('Error deleting supplier:', err)
      const errorMessage = err.response?.data?.error || 'Failed to delete supplier'
      error.value = errorMessage
      return { success: false, error: errorMessage }
    } finally {
      loading.value = false
    }
  }

  const deleteSelected = async () => {
    if (selectedSuppliers.value.length === 0) return
    
    const confirmed = confirm(`Are you sure you want to delete ${selectedSuppliers.value.length} supplier(s)?`)
    if (!confirmed) return

    loading.value = true
    error.value = null
    
    try {
      const deletePromises = selectedSuppliers.value.map(id => 
        api.delete(`/suppliers/${id}/`)
      )
      
      await Promise.all(deletePromises)
      suppliers.value = suppliers.value.filter(s => !selectedSuppliers.value.includes(s))
      
      const count = selectedSuppliers.value.length
      selectedSuppliers.value = []
      
      successMessage.value = `Successfully deleted ${count} supplier(s)`
      setTimeout(() => { successMessage.value = null }, 3000)
      
      return { success: true }
      
    } catch (err) {
      console.error('Error deleting suppliers:', err)
      const errorMessage = err.response?.data?.error || 'Failed to delete some suppliers'
      error.value = errorMessage
      return { success: false, error: errorMessage }
    } finally {
      loading.value = false
    }
  }

  const updateReportData = () => {
    reportData.activeOrdersCount = suppliers.value.filter(
      s => s.purchaseOrders > 0 && s.status === 'active'
    ).length
    
    reportData.topSuppliersCount = suppliers.value.filter(
      s => s.purchaseOrders >= 10
    ).length
  }

  const clearFilters = () => {
    filters.type = 'all'
    filters.status = 'all'
    filters.order = 'all'
    filters.search = ''
  }

  const applyFilters = () => {
    updateReportData()
  }

  const refreshData = async () => {
    try {
      successMessage.value = null
      error.value = null
      await fetchSuppliers(pagination.value?.current_page || 1)
    } catch (err) {
      console.error('Error refreshing data:', err)
      error.value = err.message || 'Failed to refresh data'
    }
  }

  // Utility functions
  const getStatusBadgeClass = (status) => {
    const classes = {
      active: 'text-bg-success',
      inactive: 'text-bg-danger',
      pending: 'text-bg-warning'
    }
    return classes[status] || 'text-bg-secondary'
  }

  const formatStatus = (status) => {
    return status.charAt(0).toUpperCase() + status.slice(1)
  }

  const getShortAddress = (address) => {
    if (!address) return 'No address'
    return address.length > 50 ? address.substring(0, 50) + '...' : address
  }

  return {
    // State
    suppliers,
    loading,
    error,
    successMessage,
    selectedSuppliers,
    filters,
    reportData,
    pagination,
    
    // Computed
    filteredSuppliers,
    
    // Methods
    fetchSuppliers,
    addSupplier,
    updateSupplier,
    deleteSupplier,
    deleteSelected,
    clearFilters,
    applyFilters,
    refreshData,
    getActiveOrdersForModal,
    
    // Utilities
    getStatusBadgeClass,
    formatStatus,
    getShortAddress
  }
}<|MERGE_RESOLUTION|>--- conflicted
+++ resolved
@@ -393,15 +393,6 @@
       }
 
       const response = await api.get('/suppliers/', { params })
-<<<<<<< HEAD
-
-      // Transform the backend data
-      const transformedSuppliers = response.data.suppliers.map(transformSupplier)
-
-      suppliers.value = transformedSuppliers
-      pagination.value = response.data.pagination
-
-=======
       const backendSuppliers = response.data.suppliers
       
       // Fetch all batches for purchase orders calculation
@@ -443,7 +434,6 @@
       
       suppliers.value = transformedSuppliers
       pagination.value = response.data.pagination
->>>>>>> 50cb0023
       updateReportData()
       
     } catch (err) {

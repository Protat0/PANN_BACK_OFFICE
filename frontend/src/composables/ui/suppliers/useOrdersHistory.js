--- conflicted
+++ resolved
@@ -225,11 +225,6 @@
       const response = await api.get('/suppliers/', {
         params: { per_page: 1000 }
       })
-<<<<<<< HEAD
-
-      allSuppliers.value = response.data.suppliers
-      
-=======
       
       const backendSuppliers = response.data.suppliers
       
@@ -273,9 +268,7 @@
       }))
       
       console.log('Orders fetched from suppliers:', allOrders.value.length)
-      console.log('Total batches:', allBatches.length)
-      
->>>>>>> 50cb0023
+      
     } catch (err) {
       error.value = err.response?.data?.error || 'Failed to fetch orders history'
       console.error('Error fetching orders history:', err)

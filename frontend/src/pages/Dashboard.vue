--- conflicted
+++ resolved
@@ -193,7 +193,6 @@
 import { useProducts } from '@/composables/api/useProducts.js'
 import { useSales } from '@/composables/api/useSales.js'
 import salesAPIService from '@/services/apiReports.js'
-import apiNotifications from "@/services/apiNotifications.js"
 
 export default {
   name: 'Dashboard',
@@ -263,65 +262,77 @@
       calculateDateRange
     }
   },
-
   data() {
     return {
       targetProgress: 78,
       chart: null,
-      isUpdatingChart: false,
-      isShowingAllTimeSales: false,
-      isShowingAllTimeProfit: false,
-      currentMonthPeriod: null,
+      isUpdatingChart: false, // Prevent recursion in chart updates
+      isShowingAllTimeSales: false, // Track if we're showing all-time data due to no last month sales
+      isShowingAllTimeProfit: false, // Track if we're showing all-time profit due to no last month profit
+      currentMonthPeriod: null, // Track current month period for monthly income
+      // Raw data values
       rawData: {
         totalProfit: 78452.23,
         monthlyIncome: 120042,
         totalSold: 12490,
         targetSales: 50000
-      },
-
-      // 🔔 Notification State
-      notifications: [],
-      notificationsLoading: false,
-      notificationsError: null,
-      notificationInterval: null,
+      }
     }
   },
-
   computed: {
+    // Formatted values for display
     formattedTotalProfit() {
       return formatCurrency(this.totalProfit || 0)
     },
     profitSubtitle() {
-      if (this.profitLoading) return 'Fetching data...'
+      if (this.profitLoading) {
+        return 'Fetching data...'
+      }
       return this.isShowingAllTimeProfit ? 'All time' : `From ${this.lastMonthPeriod}`
     },
     totalProducts() {
+      // Use dynamic data from products API - check multiple sources for total count
       let count = 0
-      if (this.productStats?.total !== undefined) count = this.productStats.total
-      else if (this.products && Array.isArray(this.products)) count = this.products.length
+      
+      // First try productStats.total (computed from products array)
+      if (this.productStats?.total !== undefined) {
+        count = this.productStats.total
+      }
+      // Fallback to direct products array length if productStats not available yet
+      else if (this.products && Array.isArray(this.products)) {
+        count = this.products.length
+      }
+      
       return formatNumber(count)
     },
     lastUpdated() {
       return new Date().toLocaleDateString('en-US', {
-        year: 'numeric', month: 'short', day: 'numeric'
+        year: 'numeric',
+        month: 'short',
+        day: 'numeric'
       })
     },
     lastMonthPeriod() {
       const now = new Date()
       const lastMonth = new Date(now.getFullYear(), now.getMonth() - 1, 1)
       return lastMonth.toLocaleDateString('en-US', {
-        year: 'numeric', month: 'long'
+        year: 'numeric',
+        month: 'long'
       })
     },
     salesDataSubtitle() {
-      if (this.salesStatsLoading) return 'Fetching data...'
+      if (this.salesStatsLoading) {
+        return 'Fetching data...'
+      }
       return this.isShowingAllTimeSales ? 'All time' : `From ${this.lastMonthPeriod}`
     },
     formattedMonthlyRevenue() {
       return formatCurrency(this.monthlyIncome || 0)
     },
     monthlyRevenueSubtitle() {
-      if (this.monthlyIncomeLoading) return 'Fetching data...'
+      if (this.monthlyIncomeLoading) {
+        return 'Fetching data...'
+      }
       return this.currentMonthPeriod || 'Current month'
     },
     totalSold() {
@@ -334,6 +345,7 @@
       return formatCurrency(this.rawData.targetSales)
     },
     chartData() {
+      // Return a default chart structure to prevent issues during initialization
       return {
         labels: ['Initializing...'],
         datasets: [{
@@ -348,16 +360,8 @@
       }
     }
   },
-
+  // Removed watcher to prevent recursion issues - chart updates are now handled manually
   methods: {
-<<<<<<< HEAD
-    // ======================================
-    // 🔔 FIXED NOTIFICATION METHODS
-    // ======================================
-    startNotificationPolling() {
-      if (this.notificationInterval) {
-        clearInterval(this.notificationInterval)
-=======
     handleTargetSalesClick() {
       // Target sales button clicked
     },
@@ -696,56 +700,41 @@
         setTimeout(() => {
           this.isUpdatingChart = false
         }, 100)
->>>>>>> 6e168461
-      }
-
-      this.fetchNotifications()
-
-      this.notificationInterval = setInterval(() => {
-        this.fetchNotifications()
-      }, 20000)
-    },
-
-    async fetchNotifications() {
+      }
+    },
+    async updateChart() {
+      // Prevent recursion by checking if already updating
+      if (this.isUpdatingChart) {
+        return
+      }
+      
+      this.isUpdatingChart = true
+      
       try {
-        this.notificationsLoading = true
-        this.notificationsError = null
-
-        const data = await apiNotifications.DisplayNotifs()
-
-        this.notifications = Array.isArray(data)
-          ? data
-          : (data.notifications || data.results || [])
-
+        // Use the chart-only update method to avoid triggering profit calculations
+        await this.loadChartDataOnly()
       } catch (error) {
-        console.error("Error fetching notifications:", error)
-        this.notificationsError =
-          error?.response?.data?.message ||
-          error?.message ||
-          "Failed to fetch notifications"
+        console.error('Failed to update chart:', error)
+        // Fallback: update with just the labels (avoiding recursive calls)
+        if (this.chart && !this.isUpdatingChart) {
+          try {
+            // Use monthly data directly for fallback
+            if (this.salesSelectedFrequency === 'monthly') {
+              const monthlyData = this.getMonthlyChartData()
+              if (monthlyData && monthlyData.labels) {
+                this.chart.data.labels = monthlyData.labels
+                this.chart.data.datasets[0].data = monthlyData.data
+                this.chart.update('none')
+              }
+            }
+          } catch (fallbackError) {
+            console.error('Fallback chart update also failed:', fallbackError)
+          }
+        }
       } finally {
-        this.notificationsLoading = false
-      }
-    },
-<<<<<<< HEAD
-
-    // (⛔ Chart methods unchanged — skipped for brevity)
-    handleTargetSalesClick() {},
-
-    getTimeBasedChartData() { /* unchanged */ },
-    aggregateSalesDataByTime() { /* unchanged */ },
-    loadTimeBasedSalesData() { /* unchanged */ },
-    aggregateSalesByTimePeriod() { /* unchanged */ },
-    getMonthlyChartData() { /* unchanged */ },
-    updateChartWithMonthlyData() { /* unchanged */ },
-    loadChartDataOnly() { /* unchanged */ },
-    updateChart() { /* unchanged */ },
-    onFrequencyChangeHandler() { /* unchanged */ },
-    initChart() { /* unchanged */ },
-
-    async loadProductsData() { /* unchanged */ },
-    async loadSalesData() { /* unchanged */ },
-=======
+        this.isUpdatingChart = false
+      }
+    },
     /**
      * Handle frequency change from the dropdown
      */
@@ -954,30 +943,21 @@
         console.error('Failed to load sales data:', error)
       }
     }
->>>>>>> 6e168461
   },
-
   async mounted() {
+    // Load products and sales data when component mounts
     await Promise.all([
       this.loadProductsData(),
       this.loadSalesData()
     ])
-
-    // 🔥 Start polling notifications
-    this.startNotificationPolling()
-
-    // Chart init kept exactly as-is
+    
+    // Initialize chart after a short delay to ensure DOM is ready
     this.$nextTick(() => {
       setTimeout(async () => {
         try {
           await this.initChart()
-<<<<<<< HEAD
-          console.log('📊 Chart initialized successfully')
-
-=======
           
           // Load chart data only after chart is properly initialized and monthly income is available
->>>>>>> 6e168461
           setTimeout(() => {
             if (this.chart && this.monthlyIncome && this.salesSelectedFrequency === 'monthly') {
               try {
@@ -986,16 +966,15 @@
                 console.error('Failed to load chart data after init:', error)
               }
             }
-          }, 500)
+          }, 500) // Longer delay to ensure chart is fully ready
         } catch (error) {
           console.error('Failed to initialize chart:', error)
         }
-      }, 200)
+      }, 200) // Longer initial delay
     })
   }
 }
 </script>
-
 
 <style scoped>
 .dashboard {

--- conflicted
+++ resolved
@@ -102,14 +102,10 @@
 })
 
 const successMessage = ref(null)
-<<<<<<< HEAD
 const localError = ref(null)
 
 // Computed - combine local error with auth error
 const error = computed(() => localError.value || authError.value)
-=======
-const failureMessage = ref(null)
->>>>>>> 6e168461
 
 // Computed
 const apiBaseUrl = computed(() => import.meta.env.VITE_API_URL || 'http://localhost:8000/api/v1')
@@ -146,11 +142,7 @@
 const handleLogin = async () => {
   // Clear previous messages
   successMessage.value = null
-<<<<<<< HEAD
   localError.value = null
-=======
-  failureMessage.value = null
->>>>>>> 6e168461
   
   try {
     // Client-side validation
@@ -171,7 +163,6 @@
     if (success) {
       await handleLoginSuccess()
     } else {
-<<<<<<< HEAD
       // If login returns false, check if there's an auth error
       // If not, set a generic error message
       if (!authError.value) {
@@ -182,20 +173,6 @@
     console.error('LOGIN PAGE: Login exception:', err)
     // Set error message from exception or use a default
     localError.value = err.message || 'Invalid email or password. Please try again.'
-=======
-      console.error('LOGIN PAGE: Login failed, no success result')
-      // If login returns false but no error is set, set a generic error
-      failureMessage.value = error.value || 'Login failed. Please check your credentials and try again.'
-    }
-  } catch (err) {
-    console.error('LOGIN PAGE: Login exception:', err)
-    console.error('LOGIN PAGE: Exception details:', {
-      message: err.message,
-      stack: err.stack
-    })
-    // Ensure error is set even if the composable doesn't set it
-    failureMessage.value = err.message || 'An unexpected error occurred. Please try again.'
->>>>>>> 6e168461
   }
 }
 

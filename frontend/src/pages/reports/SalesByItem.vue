<template>
  <div class="page-container">
    <!-- ========================================== -->
    <!-- TOP SECTION: Analytics & Chart -->
    <!-- ========================================== -->
    <div class="content-container d-grid gap-3 mb-4" style="grid-template-columns: 1fr 2px 1fr; align-items: start;">
      <!-- Left: Top Five Items List -->
      <div class="surface-card rounded p-3">
        <div class="d-flex justify-content-between align-items-baseline mb-3">
          <h1 class="text-primary mb-0">Top Five Items</h1>
          <h3 class="text-secondary mb-0">Net Sales</h3>
        </div>
         
        <!-- Loading state for top items -->
        <div v-if="loadingTopItems" class="text-center py-4">
          <div class="spinner-border text-accent" role="status">
            <span class="visually-hidden">Loading top items...</span>
          </div>
          <p class="text-tertiary mt-2">Loading top items...</p>
        </div>
        
        <!-- Top items list -->
        <ul v-else-if="topItems && topItems.length > 0" class="list-unstyled">
          <li v-for="(item, index) in topItems" :key="index" class="d-flex justify-content-between align-items-center py-2 border-bottom">
            <span class="text-primary fw-bold fs-4">{{ item.name }}</span>
            <span class="text-success fw-bold">{{ item.price }}</span>
          </li>
        </ul>
        
        <!-- Empty state for top items -->
<<<<<<< HEAD
        <div v-else class="text-center py-4">
          <p class="text-tertiary">No top items data available</p>
          <button @click="getTopItems" class="btn btn-sm btn-primary">Retry Loading</button>
=======
        <div v-else class="empty-state-small">
          <p>No top items data available</p>
          <button @click="loadAllData" class="btn btn-sm btn-primary">Retry Loading</button>
>>>>>>> bfaa453c
        </div>
      </div>
      
      <div class="divider-theme"></div>
      
      <!-- Right: Sales Chart -->
<<<<<<< HEAD
      <div class="surface-card rounded p-3">
        <div class="d-flex justify-content-between align-items-center mb-3">
          <h1 class="text-primary mb-0">Sales Chart</h1>
          <select v-model="selectedFrequency" @change="onFrequencyChange" class="form-select">
            <option value="daily">Daily</option>
            <option value="weekly">Weekly</option>
            <option value="monthly">Monthly</option>
            <option value="yearly">Yearly</option>
          </select>
        </div>
        <div class="chart-container d-flex justify-content-center align-items-center" style="height: 300px;">
          <div v-if="loadingTopItems" class="text-center">
            <div class="spinner-border text-accent" role="status">
              <span class="visually-hidden">Loading chart data...</span>
            </div>
            <p class="text-tertiary mt-2">Loading chart data...</p>
=======
      <div class="RC-SBI">
        <div class="chart-header">
          <h1>Sales Chart</h1>
          <select v-model="selectedFrequency" @change="onFrequencyChange" class="frequency-dropdown">
            <option value="daily">Daily <!--(Last 30 Days) --></option>
            <option value="weekly">Weekly <!--(Last 12 Weeks)--></option>
            <option value="monthly">Monthly (Last 12 Months)</option>
            <option value="yearly">Yearly (Last 3 Years)</option>
          </select>
        </div>
        <div class="chart-container">
          <div v-if="loadingChart" class="chart-loading">
            <div class="spinner-border text-primary"></div>
            <p>Loading chart data...</p>
>>>>>>> bfaa453c
          </div>
          <BarChart v-else :chartData="chartData" :selectedFrequency="selectedFrequency" />
        </div>
      </div>
    </div>
    
    <!-- ========================================== -->
    <!-- BOTTOM SECTION: Sales by Item Table -->
    <!-- ========================================== -->
    <div class="content-container">
      <!-- Header with Action Buttons -->
<<<<<<< HEAD
      <div class="header-theme d-flex justify-content-between align-items-center mb-3 p-3 rounded">
        <h1 class="text-primary mb-0">Sales by Item</h1>
        <div class="d-flex gap-2 align-items-center">
=======
      <div class="transaction-header">
        <div class="header-left">
          <h1>Sales by Item</h1>
          
        </div>
        <div class="header-actions">
>>>>>>> bfaa453c
          <!-- Auto-refresh status and controls -->
          <div class="surface-secondary d-flex align-items-center gap-2 px-3 py-2 rounded">
            <i class="bi bi-arrow-repeat text-success" :class="{ 'spinning': salesByItemLoading }"></i>
            <span class="text-success fw-medium">
              <span v-if="autoRefreshEnabled">Updates in {{ countdown }}s</span>
              <span v-else>Auto-refresh disabled</span>
            </span>
            
            <!-- Toggle button -->
            <button 
              class="btn btn-sm"
              :class="autoRefreshEnabled ? 'btn-outline-secondary' : 'btn-outline-success'"
              @click="toggleAutoRefresh"
            >
              {{ autoRefreshEnabled ? 'Disable' : 'Enable' }}
            </button>
          </div>
          
          <!-- Connection health indicator -->
          <div class="px-3 py-2 rounded" :class="getConnectionStatus()">
            <i :class="getConnectionIcon()"></i>
            <span class="ms-2">{{ getConnectionText() }}</span>
          </div>
          
          <!-- Emergency Refresh - Only show if error or connection lost -->
          <button 
            v-if="error || connectionLost" 
            class="btn btn-warning btn-sm" 
            @click="emergencyReconnect"
            :disabled="salesByItemLoading"
          >
            <i class="bi bi-arrow-clockwise" :class="{ 'spinning': salesByItemLoading }"></i>
            {{ salesByItemLoading ? 'Reconnecting...' : 'Reconnect' }}
          </button>
<<<<<<< HEAD

          <button class="btn btn-primary btn-sm" @click="importData" :disabled="salesByItemLoading || importing">
            <i class="bi bi-upload"></i> {{ importing ? 'Importing...' : 'Import' }}
          </button>
          <button class="btn btn-success btn-sm" @click="exportData" :disabled="salesByItemLoading || exporting">
            <i class="bi bi-download"></i> {{ exporting ? 'Exporting...' : 'Export' }}
          </button>
=======
>>>>>>> bfaa453c
        </div>
      </div>

      <!-- Loading State -->
      <div v-if="salesByItemLoading" class="surface-card text-center py-5 rounded">
        <div class="spinner-border text-accent" role="status">
          <span class="visually-hidden">Loading sales data...</span>
        </div>
        <p class="text-tertiary mt-2">Loading sales data...</p>
      </div>
      
      <!-- Sales by Item Table -->
      <div v-else class="surface-card rounded overflow-hidden">
        <table class="table table-striped mb-0">
          <thead class="surface-secondary">
            <tr>
              <th scope="col" class="text-primary">Product ID</th>
              <th scope="col" class="text-primary">Product Name</th>
              <th scope="col" class="text-primary">Category</th>
              <th scope="col" class="text-center text-primary">Stock</th>
              <th scope="col" class="text-center text-primary">Items Sold</th>
              <th scope="col" class="text-primary">Total Sales</th>
              <th scope="col" class="text-primary">Unit Price</th>
              <th scope="col" class="text-center text-primary">Actions</th>
            </tr>
          </thead>
          <tbody class="table-group-divider">
            <tr v-for="item in salesByItemRows" :key="item.id">
              <td class="font-monospace text-tertiary" :title="item.id">
                {{ item.id }}
              </td>
              <td class="text-primary">
                <span class="d-block text-truncate" :title="item.product" style="max-width: 200px;">
                  {{ item.product.length > 30 ? item.product.substring(0, 30) + '...' : item.product }}
                </span>
              </td>
              <td>
                <span class="badge bg-secondary">{{ item.category }}</span>
              </td>
<<<<<<< HEAD
              <td class="text-center">
                <span :class="{'text-error fw-bold': item.stock < 10}" class="fw-medium">
=======
              <td class="stock-column">
                <span :class="{'low-stock': item.stock < 10, 'critical-stock': item.stock < 5}">
>>>>>>> bfaa453c
                  {{ item.stock }} {{ item.unit }}
                </span>
              </td>
              <td class="text-center fw-medium">
                {{ item.items_sold }}
              </td>
              <td class="text-end">
                <span class="text-success fw-bold">{{ formatCurrency(item.total_sales) }}</span>
              </td>
              <td class="text-end fw-bold">
                {{ formatCurrency(item.selling_price) }}
              </td>
              <td class="text-center">
                  <button 
                    class="btn btn-outline-primary btn-sm" 
                    @click="viewProductDetails(item)"
                    title="View Product Details"
                  >
                    <Eye/>
                  </button>
              </td>
            </tr>
          </tbody>
        </table>
        
        <!-- Empty State -->
<<<<<<< HEAD
        <div v-if="salesByItemRows.length === 0 && !salesByItemLoading" class="text-center py-5">
          <i class="bi bi-receipt text-tertiary" style="font-size: 3rem;"></i>
          <p class="text-tertiary mt-3">No sales data found for the selected time period</p>
          <button class="btn btn-primary" @click="refreshData">
=======
        <div v-if="salesByItemRows.length === 0 && !salesByItemLoading" class="empty-state">
          <i class="bi bi-receipt" style="font-size: 3rem; color: #6b7280;"></i>
          <p>No sales data found for the selected time period</p>
          <button class="btn btn-primary" @click="loadAllData">
>>>>>>> bfaa453c
            <i class="bi bi-arrow-clockwise"></i> Refresh Data
          </button>
        </div>
        
        <!-- Pagination for Sales by Item Table -->
        <div v-if="showSalesByItemPagination" class="surface-secondary p-3 border-top">
          <div class="d-flex justify-content-end align-items-center mb-3">
            <div class="d-flex flex-column align-items-end gap-2">
              <span class="text-tertiary small">
                Showing {{ ((salesByItemPagination.current_page - 1) * salesByItemPagination.page_size) + 1 }} 
                to {{ Math.min(salesByItemPagination.current_page * salesByItemPagination.page_size, salesByItemPagination.total_records) }} 
                of {{ salesByItemPagination.total_records }} products
              </span>
              
              <div class="d-flex align-items-center gap-2">
                <label for="salesPageSize" class="text-primary small mb-0">Per page:</label>
                <select 
                  id="salesPageSize"
                  :value="salesByItemPagination.page_size" 
                  @change="changeSalesByItemPageSize(Number($event.target.value))"
                  :disabled="salesByItemLoading"
                  class="form-select form-select-sm"
                >
                  <option value="10">10</option>
                  <option value="25">25</option>
                  <option value="50">50</option>
                  <option value="100">100</option>
                </select>
              </div>
            </div>
          </div>

          <nav aria-label="Sales by item pagination">
            <ul class="pagination pagination-sm justify-content-center mb-0">
              <li class="page-item" :class="{ disabled: !salesByItemPagination.has_prev || salesByItemLoading }">
                <button 
                  class="page-link" 
                  @click="goToSalesByItemPage(salesByItemPagination.current_page - 1)"
                  :disabled="!salesByItemPagination.has_prev || salesByItemLoading"
                  aria-label="Previous page"
                >
                  <i class="bi bi-chevron-left">‹</i>
                </button>
              </li>

              <li 
                v-for="page in getSalesByItemVisiblePages" 
                :key="page"
                class="page-item" 
                :class="{ active: page === salesByItemPagination.current_page }"
              >
                <button 
                  class="page-link" 
                  @click="goToSalesByItemPage(page)"
                  :disabled="salesByItemLoading"
                >
                  {{ page }}
                </button>
              </li>

              <li class="page-item" :class="{ disabled: !salesByItemPagination.has_next || salesByItemLoading }">
                <button 
                  class="page-link" 
                  @click="goToSalesByItemPage(salesByItemPagination.current_page + 1)"
                  :disabled="!salesByItemPagination.has_next || salesByItemLoading"
                  aria-label="Next page"
                >
                  <i class="bi bi-chevron-right">›</i>
                </button>
              </li>
            </ul>
          </nav>
        </div>
      </div>
    </div>

<<<<<<< HEAD
    <!-- ========================================== -->
    <!-- MODALS -->
    <!-- ========================================== -->
    
    <!-- Import Progress Modal -->
    <div v-if="showImportProgressModal" class="modal-overlay-theme position-fixed" @click="closeImportProgressModal">
      <div class="modal-theme rounded" @click.stop>
        <div class="modal-header border-bottom">
          <h3 class="text-primary mb-0">{{ importStep === 'uploading' ? 'Uploading CSV File' : 'Processing Import' }}</h3>
          <button class="btn-close" @click="closeImportProgressModal" :disabled="importing">&times;</button>
        </div>
        <div class="modal-body p-4">
          <div class="mb-4">
            <div class="d-flex justify-content-between align-items-center mb-2">
              <span class="text-primary">{{ importStatusText }}</span>
              <span class="text-accent fw-bold">{{ Math.round(importProgress) }}%</span>
            </div>
            <div class="progress">
              <div class="progress-bar" role="progressbar" :style="{ width: importProgress + '%' }"></div>
            </div>
          </div>
          
          <div v-if="importResult">
            <h4 class="text-primary">Import Results</h4>
            <div class="d-flex flex-column gap-2 mb-3">
              <div class="surface-secondary p-2 rounded d-flex justify-content-between">
                <span class="text-success">✅ Successful:</span>
                <span class="fw-bold">{{ importResult.summary?.successful || 0 }}</span>
              </div>
              <div v-if="importResult.summary?.failed > 0" class="surface-secondary p-2 rounded d-flex justify-content-between">
                <span class="text-error">❌ Failed:</span>
                <span class="fw-bold">{{ importResult.summary?.failed || 0 }}</span>
              </div>
              <div class="surface-secondary p-2 rounded d-flex justify-content-between">
                <span class="text-primary">📊 Success Rate:</span>
                <span class="fw-bold">{{ importResult.summary?.success_rate || 0 }}%</span>
              </div>
            </div>
            
            <div v-if="importResult.warnings && importResult.warnings.length > 0">
              <h5 class="text-status-warning">⚠️ Warnings</h5>
              <ul class="list-unstyled">
                <li v-for="warning in importResult.warnings" :key="warning.type" class="text-status-warning p-2 border-start border-warning border-3 mb-1">
                  {{ warning.message }}
                </li>
              </ul>
            </div>
          </div>
          
          <div v-if="importError" class="alert alert-danger">
            <h4 class="alert-heading text-error">❌ Import Failed</h4>
            <p class="mb-0">{{ importError }}</p>
          </div>
        </div>
        <div class="modal-footer border-top d-flex justify-content-end gap-2 p-3">
          <button v-if="!importing" class="btn btn-secondary" @click="closeImportProgressModal">
            Close
          </button>
          <button v-if="importResult && !importing" class="btn btn-primary" @click="closeImportProgressModal">
            Done
          </button>
        </div>
      </div>
    </div>

=======
>>>>>>> bfaa453c
    <!-- Product Details Modal -->
    <div v-if="showProductModal" class="modal-overlay-theme position-fixed" @click="closeProductModal">
      <div class="modal-theme rounded" @click.stop>
        <div class="modal-header border-bottom">
          <h2 class="text-primary mb-0">Product Details</h2>
          <button class="btn-close" @click="closeProductModal">&times;</button>
        </div>
        
        <div class="modal-body p-4">
          <div v-if="selectedProductData" class="d-flex flex-column gap-4">
            <div class="surface-secondary border rounded p-3">
              <h4 class="text-primary mb-3">Product Information</h4>
              <div class="d-flex justify-content-between align-items-center py-2 border-bottom">
                <strong class="text-primary">Product ID:</strong> 
                <span class="text-tertiary font-monospace">{{ selectedProductData.id }}</span>
              </div>
              <div class="d-flex justify-content-between align-items-center py-2 border-bottom">
                <strong class="text-primary">Product Name:</strong> 
                <span class="text-primary">{{ selectedProductData.name }}</span>
              </div>
              <div class="d-flex justify-content-between align-items-center py-2 border-bottom">
                <strong class="text-primary">SKU:</strong> 
                <span class="text-tertiary">{{ selectedProductData.sku }}</span>
              </div>
              <div class="d-flex justify-content-between align-items-center py-2">
                <strong class="text-primary">Category:</strong> 
                <span class="text-primary">{{ selectedProductData.category }}</span>
              </div>
            </div>

            <div class="surface-secondary border rounded p-3">
              <h4 class="text-primary mb-3">Inventory & Sales</h4>
              <div class="d-flex justify-content-between align-items-center py-2 border-bottom">
                <strong class="text-primary">Stock:</strong> 
                <span class="text-primary fw-medium">{{ selectedProductData.stock }} {{ selectedProductData.unit }}</span>
              </div>
              <div class="d-flex justify-content-between align-items-center py-2 border-bottom">
                <strong class="text-primary">Items Sold:</strong> 
                <span class="text-primary fw-medium">{{ selectedProductData.items_sold }}</span>
              </div>
              <div class="d-flex justify-content-between align-items-center py-2 border-bottom">
                <strong class="text-primary">Unit Price:</strong> 
                <span class="text-primary fw-bold">{{ selectedProductData.selling_price }}</span>
              </div>
              <div class="d-flex justify-content-between align-items-center py-2 border-bottom">
                <strong class="text-primary">Total Sales:</strong> 
                <span class="text-success fw-bold fs-5">{{ selectedProductData.total_sales }}</span>
              </div>
              <div class="d-flex justify-content-between align-items-center py-2">
                <strong class="text-primary">Taxable:</strong> 
                <span class="text-primary">{{ selectedProductData.is_taxable }}</span>
              </div>
            </div>
          </div>
        </div>
        
        <div class="modal-footer border-top d-flex justify-content-end p-3">
          <button class="btn btn-secondary" @click="closeProductModal">Close</button>
        </div>
      </div>
    </div>
  </div>
</template>

<script>
import BarChart from '@/components/BarChart.vue';
import { useSales } from '@/composables/api/useSales.js';

export default {
  name: 'SalesByItem',
  components: {
    BarChart
  },
  
<<<<<<< HEAD
  setup() {
    return useSales();
  },
  
  // ====================================================================
  // All data, computed properties, and methods are now provided by useSales composable
  // ====================================================================
=======
  data() {
    return {
      // Loading states
      loadingTopItems: false,
      loadingChart: false,
      
      // Sales by Item data
      salesByItemRows: [],
      allSalesByItemRows: [],
      salesByItemLoading: false,
      salesByItemError: null,
      
      // Sales by Item Pagination
      salesByItemPagination: {
        current_page: 1,
        page_size: 10,
        total_records: 0,
        total_pages: 0,
        has_next: false,
        has_prev: false
      },
      
      // Product Details Modal
      showProductModal: false,
      selectedProductData: null,
      
      // Chart and analytics
      selectedFrequency: 'monthly',
      currentDateRange: null,
      topItems: [],
      chartData: {
        labels: ['Loading...'],
        datasets: [{
          label: 'Sales Amount',
          data: [0],
          backgroundColor: ['#e5e7eb'],
          borderColor: ['#d1d5db'],
          borderWidth: 1
        }]
      },

      autoRefreshEnabled: true,
      autoRefreshInterval: 30000,
      autoRefreshTimer: null,
      countdown: 30,
      countdownTimer: null,
      
      // Connection health tracking
      connectionLost: false,
      consecutiveErrors: 0,
      lastSuccessfulLoad: null,
      error: null,
    };
  },
  
  computed: {
    showSalesByItemPagination() {
      return this.salesByItemPagination.total_pages > 1;
    },
    
    getSalesByItemVisiblePages() {
      const current = this.salesByItemPagination.current_page;
      const total = this.salesByItemPagination.total_pages;
      const delta = 2;
      
      if (total <= 7) {
        return Array.from({ length: total }, (_, i) => i + 1);
      }
      
      let start = Math.max(1, current - delta);
      let end = Math.min(total, current + delta);
      
      if (current <= delta + 1) {
        end = Math.min(total, 2 * delta + 2);
      }
      if (current >= total - delta) {
        start = Math.max(1, total - 2 * delta - 1);
      }
      
      const pages = [];
      for (let i = start; i <= end; i++) {
        pages.push(i);
      }
      
      return pages;
    },

    dateRangeDisplay() {
      if (!this.currentDateRange) return 'Select date range';
      const start = new Date(this.currentDateRange.start_date);
      const end = new Date(this.currentDateRange.end_date);
      const opts = { year: 'numeric', month: 'short', day: 'numeric' };
      return `${start.toLocaleDateString('en-US', opts)} - ${end.toLocaleDateString('en-US', opts)}`;
    }
  },
  
  async mounted() {
    await this.loadAllData();
    
    if (this.autoRefreshEnabled) {
      this.startAutoRefresh();
    }
  },

  beforeUnmount() {
    this.stopAutoRefresh();
  },
  
  methods: {
    // ================================================================
    // CORE DATA LOADING METHODS
    // ================================================================
    
    async loadAllData() {
      try {
        await Promise.all([
          this.getTopItems(),
          this.getTopChartItems(),
          this.loadSalesByItemTable()
        ]);
      } catch (error) {
        console.error('Error loading all data:', error);
      }
    },

    async getTopItems() {
      try {
        this.loadingTopItems = true;
        
        const dateRange = this.calculateDateRange(this.selectedFrequency);
        
        const response = await salesDisplayService.getSalesByItem(
          dateRange.start_date, 
          dateRange.end_date
        );

        let items = [];
        
        if (Array.isArray(response)) {
          items = response;
        } else if (response?.data && Array.isArray(response.data)) {
          items = response.data;
        }

        if (items && items.length > 0) {
          const sortedItems = items
            .sort((a, b) => (b.total_sales || 0) - (a.total_sales || 0))
            .slice(0, 5);

          this.topItems = sortedItems.map((item) => ({
            name: item.product_name || 'Unknown Product',
            price: this.formatCurrency(item.total_sales || 0)
          }));
        } else {
          this.topItems = [
            { name: 'No data available', price: '₱0.00' }
          ];
        }
        
        this.connectionLost = false;
        this.consecutiveErrors = 0;
        this.lastSuccessfulLoad = Date.now();
        this.error = null;
        
      } catch (error) {
        console.error("❌ Error loading top items:", error);
        
        this.consecutiveErrors++;
        this.error = `Failed to load top items: ${error.message}`;

        if (this.consecutiveErrors >= 3) {
          this.connectionLost = true;
        }

        this.topItems = [{ name: 'Error loading data', price: '₱0.00' }];
      } finally {
        this.loadingTopItems = false;
      }
    },

    async getTopChartItems() {
      try {
        this.loadingChart = true;
        const dateRange = this.calculateDateRange(this.selectedFrequency);
        
        const response = await salesDisplayService.getSalesByItem(
          dateRange.start_date, 
          dateRange.end_date
        );

        let items = [];
        
        if (Array.isArray(response)) {
          items = response;
        } else if (response?.data && Array.isArray(response.data)) {
          items = response.data;
        }

        if (items && items.length > 0) {
          const sortedItems = items
            .sort((a, b) => (b.total_sales || 0) - (a.total_sales || 0))
            .slice(0, 10);

          const chartItems = sortedItems.map(item => ({
            item_name: item.product_name || 'Unknown Product',
            total_amount: item.total_sales || 0
          }));

          this.updateChartData(chartItems);

          this.connectionLost = false;
          this.consecutiveErrors = 0;
          this.lastSuccessfulLoad = Date.now();
          this.error = null;

        } else {
          this.setDefaultChartData();
        }
        
      } catch (error) {
        console.error("❌ Error in getTopChartItems:", error);
        
        this.consecutiveErrors++;
        this.error = `Failed to load chart data: ${error.message}`;

        if (this.consecutiveErrors >= 3) {
          this.connectionLost = true;
        }

        this.setDefaultChartData();
      } finally {
        this.loadingChart = false;
      }
    },

    async loadSalesByItemTable() {
      try {
        this.salesByItemLoading = true;
        this.salesByItemError = null;
        
        const dateRange = this.calculateDateRange(this.selectedFrequency);
        this.currentDateRange = dateRange;
        
        if (!this.validateDateRange(dateRange.start_date, dateRange.end_date)) {
          this.salesByItemError = 'Invalid date range: start date cannot be after end date';
          this.allSalesByItemRows = [];
          this.salesByItemRows = [];
          return;
        }
        
        console.log('📊 Fetching sales data with date range:', dateRange);
        console.log('📅 Frequency:', this.selectedFrequency);
        
        const response = await salesDisplayService.getSalesByItem(
          dateRange.start_date, 
          dateRange.end_date,
          false
        );

        console.log('📦 Raw API response:', response);
        
        let data = [];
        
        if (Array.isArray(response)) {
          data = response;
        } else if (response?.data && Array.isArray(response.data)) {
          data = response.data;
        } else if (response?.results && Array.isArray(response.results)) {
          data = response.results;
        } else {
          console.warn('⚠️ Unexpected API response format:', response);
          data = [];
        }

        console.log('📈 Processed data for table:', data);

        this.allSalesByItemRows = data
          .filter(item => item && typeof item === 'object')
          .sort((a, b) => {
            const salesA = parseFloat(a.total_sales) || 0;
            const salesB = parseFloat(b.total_sales) || 0;
            return salesB - salesA;
          })
          .map(item => ({
            id: item.product_id || item.id || 'N/A',
            product: item.product_name || item.name || item.product || 'Unknown Product',
            category: item.category_name || item.category || 'Uncategorized',
            stock: parseInt(item.stock) || 0,
            items_sold: parseInt(item.items_sold) || 0,
            total_sales: parseFloat(item.total_sales) || 0,
            selling_price: parseFloat(item.selling_price) || 0,
            unit: item.unit || 'unit',
            sku: item.sku || 'N/A',
            is_taxable: Boolean(item.is_taxable)
          }));

        this.salesByItemPagination.current_page = 1;
        this.updateSalesByItemPageData();

        console.log('🎯 Final table rows:', this.salesByItemRows);
        console.log('📄 Pagination info:', this.salesByItemPagination);

        this.connectionLost = false;
        this.consecutiveErrors = 0;
        this.lastSuccessfulLoad = Date.now();
        this.error = null;

      } catch (error) {
        console.error('❌ loadSalesByItemTable error:', error);
        
        this.consecutiveErrors++;
        this.salesByItemError = this.getErrorMessage(error);

        if (this.consecutiveErrors >= 3) {
          this.connectionLost = true;
        }

        this.allSalesByItemRows = [];
        this.salesByItemRows = [];
        this.salesByItemPagination.current_page = 1;
        this.updateSalesByItemPageData();
        
      } finally {
        this.salesByItemLoading = false;
      }
    },

    // ================================================================
    // DATE FILTERING METHODS - FIXED
    // ================================================================
    
    calculateDateRange(frequency) {
      const now = new Date();
      const end_date = this.formatDateForAPI(now);
      let start_date;
      
      switch (frequency) {
        case 'daily':
          // Last 30 days
          const dailyDate = new Date(now);
          dailyDate.setDate(dailyDate.getDate() - 30);
          start_date = this.formatDateForAPI(dailyDate);
          break;
        case 'weekly':
          // Last 12 weeks
          const weeklyDate = new Date(now);
          weeklyDate.setDate(weeklyDate.getDate() - (12 * 7));
          start_date = this.formatDateForAPI(weeklyDate);
          break;
        case 'monthly':
          // Last 12 months
          const monthlyDate = new Date(now);
          monthlyDate.setMonth(monthlyDate.getMonth() - 12);
          start_date = this.formatDateForAPI(monthlyDate);
          break;
        case 'yearly':
          // Last 3 years
          const yearlyDate = new Date(now);
          yearlyDate.setFullYear(yearlyDate.getFullYear() - 3);
          start_date = this.formatDateForAPI(yearlyDate);
          break;
        default:
          // Default to last 30 days
          const defaultDate = new Date(now);
          defaultDate.setDate(defaultDate.getDate() - 30);
          start_date = this.formatDateForAPI(defaultDate);
      }
      
      console.log(`📅 ${frequency} date range:`, { start_date, end_date });
      
      return { start_date, end_date };
    },

    formatDateForAPI(date) {
      if (!(date instanceof Date)) {
        date = new Date(date);
      }
      const year = date.getFullYear();
      const month = String(date.getMonth() + 1).padStart(2, '0');
      const day = String(date.getDate()).padStart(2, '0');
      return `${year}-${month}-${day}`;
    },

    validateDateRange(startDate, endDate) {
      if (!startDate || !endDate) return true;
      
      const start = new Date(startDate);
      const end = new Date(endDate);
      
      return start <= end;
    },

    getErrorMessage(error) {
      if (error.response?.status === 400) {
        return 'Invalid date range or parameters. Please try a different time period.';
      } else if (error.response?.status === 404) {
        return 'Sales data not found for the selected period.';
      } else if (error.response?.status === 500) {
        return 'Server error. Please try again later.';
      } else if (error.message?.includes('Network Error') || error.message?.includes('Failed to fetch')) {
        return 'Network connection failed. Please check your internet connection.';
      } else {
        return error.message || 'Failed to load sales data. Please try again.';
      }
    },

    // ================================================================
    // CHART METHODS - FIXED
    // ================================================================
    
    updateChartData(items) {
      const colors = this.generateChartColors(items.length);
      
      this.chartData = {
        labels: items.map(item => {
          const name = item.item_name || 'Unknown Item';
          return name.length > 20 ? name.substring(0, 20) + '...' : name;
        }),
        datasets: [{
          label: `Sales Amount (${this.selectedFrequency})`,
          data: items.map(item => item.total_amount || 0),
          backgroundColor: colors.background,
          borderColor: colors.border,
          borderWidth: 1
        }]
      };
    },

    generateChartColors(count) {
      const baseColors = [
        '#ef4444', '#3b82f6', '#eab308', '#22c55e', '#8b5cf6',
        '#f59e0b', '#10b981', '#6366f1', '#f97316', '#84cc16'
      ];
      
      const borderColors = [
        '#dc2626', '#2563eb', '#ca8a04', '#16a34a', '#7c3aed',
        '#d97706', '#059669', '#4f46e5', '#ea580c', '#65a30d'
      ];
      
      const background = [];
      const border = [];
      
      for (let i = 0; i < count; i++) {
        background.push(baseColors[i % baseColors.length]);
        border.push(borderColors[i % borderColors.length]);
      }
      
      return { background, border };
    },

    setDefaultChartData() {
      this.chartData = {
        labels: ['No Data Available'],
        datasets: [{
          label: 'Sales Amount',
          data: [0],
          backgroundColor: ['#e5e7eb'],
          borderColor: ['#d1d5db'],
          borderWidth: 1
        }]
      };
    },

    async onFrequencyChange() {
      if (this.showProductModal) {
        return;
      }

      await this.loadAllData();
    },

    // ================================================================
    // PAGINATION METHODS
    // ================================================================
    
    updateSalesByItemPageData() {
      const startIndex = (this.salesByItemPagination.current_page - 1) * this.salesByItemPagination.page_size;
      const endIndex = startIndex + this.salesByItemPagination.page_size;
      
      this.salesByItemRows = this.allSalesByItemRows.slice(startIndex, endIndex);
      
      this.salesByItemPagination.total_records = this.allSalesByItemRows.length;
      this.salesByItemPagination.total_pages = Math.ceil(this.allSalesByItemRows.length / this.salesByItemPagination.page_size);
      this.salesByItemPagination.has_prev = this.salesByItemPagination.current_page > 1;
      this.salesByItemPagination.has_next = this.salesByItemPagination.current_page < this.salesByItemPagination.total_pages;
    },
    
    goToSalesByItemPage(page) {
      if (this.showProductModal) {
        return;
      }
      
      if (page >= 1 && page <= this.salesByItemPagination.total_pages) {
        this.salesByItemPagination.current_page = page;
        this.updateSalesByItemPageData();
      }
    },

    changeSalesByItemPageSize(newPageSize) {
      if (this.showProductModal) {
        return;
      }
      
      this.salesByItemPagination.page_size = newPageSize;
      this.salesByItemPagination.current_page = 1;
      this.updateSalesByItemPageData();
    },

    // ================================================================
    // MODAL METHODS
    // ================================================================
    
    viewProductDetails(product) {
      try {
        this.selectedProductData = {
          id: product.id,
          name: product.product,
          category: product.category,
          stock: product.stock,
          unit: product.unit,
          items_sold: product.items_sold,
          total_sales: this.formatCurrency(product.total_sales),
          selling_price: this.formatCurrency(product.selling_price),
          sku: product.sku || 'N/A',
          is_taxable: product.is_taxable ? 'Yes' : 'No'
        };
        
        this.showProductModal = true;
      } catch (error) {
        console.error('Error in viewProductDetails:', error);
        this.showError('Failed to display product details');
      }
    },

    closeProductModal() {
      this.showProductModal = false;
      this.selectedProductData = null;
    },

    // ================================================================
    // FORMATTING METHODS
    // ================================================================
    
    formatCurrency(amount) {
      let numericAmount = amount;
      
      if (typeof amount === 'string') {
        numericAmount = parseFloat(amount);
      }
      
      if (typeof numericAmount !== 'number' || isNaN(numericAmount)) {
        numericAmount = 0;
      }
      
      return `₱${numericAmount.toLocaleString('en-US', {
        minimumFractionDigits: 2,
        maximumFractionDigits: 2
      })}`;
    },

    // ================================================================
    // UTILITY METHODS
    // ================================================================
    
    showSuccess(message) {
      alert(message);
    },

    showError(message) {
      console.error('Error:', message);
      alert(message);
    },

    async refreshData() {
      if (this.showProductModal) {
        return;
      }

      try {
        this.error = null;
        await this.loadAllData();
        this.connectionLost = false;
        this.consecutiveErrors = 0;
        this.lastSuccessfulLoad = Date.now();
      } catch (error) {
        console.error('Error refreshing data:', error);
        this.consecutiveErrors++;
        this.error = `Failed to refresh data: ${error.message}`;

        if (this.consecutiveErrors >= 3) {
          this.connectionLost = true;
        }
      }
    },

    toggleAutoRefresh() {
      if (this.autoRefreshEnabled) {
        this.autoRefreshEnabled = false
        this.stopAutoRefresh()
      } else {
        this.autoRefreshEnabled = true
        this.startAutoRefresh()
      }
    },
    
    startAutoRefresh() {
      this.stopAutoRefresh()
      
      this.countdown = this.autoRefreshInterval / 1000
      this.countdownTimer = setInterval(() => {
        this.countdown--
        if (this.countdown <= 0) {
          this.countdown = this.autoRefreshInterval / 1000
        }
      }, 1000)
      
      this.autoRefreshTimer = setInterval(() => {
        this.refreshData()
      }, this.autoRefreshInterval)
    },

    stopAutoRefresh() {
      if (this.autoRefreshTimer) {
        clearInterval(this.autoRefreshTimer)
        this.autoRefreshTimer = null
      }

      if (this.countdownTimer) {
        clearInterval(this.countdownTimer)
        this.countdownTimer = null
      }
    },

    async emergencyReconnect() {
      this.consecutiveErrors = 0
      this.connectionLost = false
      this.error = null
      await this.refreshData()

      if (!this.autoRefreshEnabled) {
        this.autoRefreshEnabled = true
        this.startAutoRefresh()
      }
    },

    getConnectionStatus() {
      if (this.connectionLost) return 'connection-lost'
      if (this.consecutiveErrors > 0) return 'connection-unstable'
      if (this.lastSuccessfulLoad && (Date.now() - this.lastSuccessfulLoad < 60000)) return 'connection-good'
      return 'connection-unknown'
    },

    getConnectionIcon() {
      switch (this.getConnectionStatus()) {
        case 'connection-good': return 'bi bi-wifi text-success'
        case 'connection-unstable': return 'bi bi-wifi-1 text-warning'
        case 'connection-lost': return 'bi bi-wifi-off text-danger'
        default: return 'bi bi-wifi text-muted'
      }
    },

    getConnectionText() {
      switch (this.getConnectionStatus()) {
        case 'connection-good': return 'Connected'
        case 'connection-unstable': return 'Unstable'
        case 'connection-lost': return 'Connection Lost'
        default: return 'Connecting...'
      }
    }
  }
>>>>>>> bfaa453c
}
</script>

<style scoped>
/* ====================================================================== */
/* LAYOUT OVERRIDES FOR SEMANTIC CLASSES */
/* ====================================================================== */

/* Ensure proper grid layout for top section */
.content-container.d-grid {
  height: auto;
  min-height: 400px;
}

/* Custom divider styling */
.divider-theme {
  width: 2px;
  height: 100%;
  justify-self: center;
}

/* ====================================================================== */
/* CONNECTION STATUS OVERRIDES */
/* ====================================================================== */

/* Connection status semantic overrides */
.connection-good {
  background: var(--status-success-bg);
  border: 1px solid var(--status-success);
  color: var(--status-success);
}

.connection-unstable {
  background: var(--status-warning-bg);
  border: 1px solid var(--status-warning);
  color: var(--status-warning);
}

.connection-lost {
  background: var(--status-error-bg);
  border: 1px solid var(--status-error);
  color: var(--status-error);
}

.connection-unknown {
  background: var(--surface-secondary);
  border: 1px solid var(--border-secondary);
  color: var(--text-tertiary);
}

/* ====================================================================== */
/* SPINNING ICON ANIMATION */
/* ====================================================================== */
.spinning {
  animation: spin 1s linear infinite;
}

@keyframes spin {
  from { transform: rotate(0deg); }
  to { transform: rotate(360deg); }
}

/* ====================================================================== */
/* RESPONSIVE ADJUSTMENTS */
/* ====================================================================== */
@media (max-width: 768px) {
  .content-container.d-grid {
    grid-template-columns: 1fr !important;
  }
  
  .divider-theme {
    display: none;
  }
}

<<<<<<< HEAD
=======
.low-stock {
  color: #dc2626;
  font-weight: bold;
}

.product-column {
  font-weight: 500;
}

.category-column .badge {
  font-size: 11px;
}

.stock-column, .sold-column {
  text-align: center;
  font-weight: 500;
}

.sales-column {
  text-align: right;
  font-weight: bold;
}

.product-column {
  max-width: 200px;
}

.product-column span {
  display: inline-block;
  overflow: hidden;
  text-overflow: ellipsis;
  white-space: nowrap;
  max-width: 100%;
  cursor: help;
}

/* Low stock warning */
.low-stock {
  color: #dc2626;
  font-weight: bold;
}

/* Center align stock and sold columns */
.stock-column, .sold-column {
  text-align: center;
  font-weight: 500;
}

/* Right align sales and price columns */
.sales-column, .price-column {
  text-align: right;
  font-weight: bold;
}

/* Action buttons */
.actions-column {
  text-align: center;
}

.action-buttons {
  display: flex;
  justify-content: center;
  gap: 5px;
}

.action-buttons .btn-sm {
  padding: 4px 8px;
  font-size: 12px;
}

.critical-stock {
  color: #dc2626;
  font-weight: bold;
  background-color: #fef2f2;
  padding: 2px 6px;
  border-radius: 4px;
}

.low-stock {
  color: #d97706;
  font-weight: bold;
}

.header-left {
  display: flex;
  flex-direction: column;
  gap: 4px;
}

.date-range-info {
  color: #6b7280;
  font-size: 13px;
}

.date-range-info i {
  margin-right: 4px;
}

>>>>>>> bfaa453c
</style><|MERGE_RESOLUTION|>--- conflicted
+++ resolved
@@ -28,39 +28,15 @@
         </ul>
         
         <!-- Empty state for top items -->
-<<<<<<< HEAD
-        <div v-else class="text-center py-4">
-          <p class="text-tertiary">No top items data available</p>
-          <button @click="getTopItems" class="btn btn-sm btn-primary">Retry Loading</button>
-=======
         <div v-else class="empty-state-small">
           <p>No top items data available</p>
           <button @click="loadAllData" class="btn btn-sm btn-primary">Retry Loading</button>
->>>>>>> bfaa453c
         </div>
       </div>
       
       <div class="divider-theme"></div>
       
       <!-- Right: Sales Chart -->
-<<<<<<< HEAD
-      <div class="surface-card rounded p-3">
-        <div class="d-flex justify-content-between align-items-center mb-3">
-          <h1 class="text-primary mb-0">Sales Chart</h1>
-          <select v-model="selectedFrequency" @change="onFrequencyChange" class="form-select">
-            <option value="daily">Daily</option>
-            <option value="weekly">Weekly</option>
-            <option value="monthly">Monthly</option>
-            <option value="yearly">Yearly</option>
-          </select>
-        </div>
-        <div class="chart-container d-flex justify-content-center align-items-center" style="height: 300px;">
-          <div v-if="loadingTopItems" class="text-center">
-            <div class="spinner-border text-accent" role="status">
-              <span class="visually-hidden">Loading chart data...</span>
-            </div>
-            <p class="text-tertiary mt-2">Loading chart data...</p>
-=======
       <div class="RC-SBI">
         <div class="chart-header">
           <h1>Sales Chart</h1>
@@ -75,7 +51,6 @@
           <div v-if="loadingChart" class="chart-loading">
             <div class="spinner-border text-primary"></div>
             <p>Loading chart data...</p>
->>>>>>> bfaa453c
           </div>
           <BarChart v-else :chartData="chartData" :selectedFrequency="selectedFrequency" />
         </div>
@@ -87,18 +62,12 @@
     <!-- ========================================== -->
     <div class="content-container">
       <!-- Header with Action Buttons -->
-<<<<<<< HEAD
-      <div class="header-theme d-flex justify-content-between align-items-center mb-3 p-3 rounded">
-        <h1 class="text-primary mb-0">Sales by Item</h1>
-        <div class="d-flex gap-2 align-items-center">
-=======
       <div class="transaction-header">
         <div class="header-left">
           <h1>Sales by Item</h1>
           
         </div>
         <div class="header-actions">
->>>>>>> bfaa453c
           <!-- Auto-refresh status and controls -->
           <div class="surface-secondary d-flex align-items-center gap-2 px-3 py-2 rounded">
             <i class="bi bi-arrow-repeat text-success" :class="{ 'spinning': salesByItemLoading }"></i>
@@ -133,7 +102,6 @@
             <i class="bi bi-arrow-clockwise" :class="{ 'spinning': salesByItemLoading }"></i>
             {{ salesByItemLoading ? 'Reconnecting...' : 'Reconnect' }}
           </button>
-<<<<<<< HEAD
 
           <button class="btn btn-primary btn-sm" @click="importData" :disabled="salesByItemLoading || importing">
             <i class="bi bi-upload"></i> {{ importing ? 'Importing...' : 'Import' }}
@@ -141,8 +109,6 @@
           <button class="btn btn-success btn-sm" @click="exportData" :disabled="salesByItemLoading || exporting">
             <i class="bi bi-download"></i> {{ exporting ? 'Exporting...' : 'Export' }}
           </button>
-=======
->>>>>>> bfaa453c
         </div>
       </div>
 
@@ -182,13 +148,8 @@
               <td>
                 <span class="badge bg-secondary">{{ item.category }}</span>
               </td>
-<<<<<<< HEAD
-              <td class="text-center">
-                <span :class="{'text-error fw-bold': item.stock < 10}" class="fw-medium">
-=======
               <td class="stock-column">
                 <span :class="{'low-stock': item.stock < 10, 'critical-stock': item.stock < 5}">
->>>>>>> bfaa453c
                   {{ item.stock }} {{ item.unit }}
                 </span>
               </td>
@@ -215,17 +176,10 @@
         </table>
         
         <!-- Empty State -->
-<<<<<<< HEAD
-        <div v-if="salesByItemRows.length === 0 && !salesByItemLoading" class="text-center py-5">
-          <i class="bi bi-receipt text-tertiary" style="font-size: 3rem;"></i>
-          <p class="text-tertiary mt-3">No sales data found for the selected time period</p>
-          <button class="btn btn-primary" @click="refreshData">
-=======
         <div v-if="salesByItemRows.length === 0 && !salesByItemLoading" class="empty-state">
           <i class="bi bi-receipt" style="font-size: 3rem; color: #6b7280;"></i>
           <p>No sales data found for the selected time period</p>
           <button class="btn btn-primary" @click="loadAllData">
->>>>>>> bfaa453c
             <i class="bi bi-arrow-clockwise"></i> Refresh Data
           </button>
         </div>
@@ -302,7 +256,6 @@
       </div>
     </div>
 
-<<<<<<< HEAD
     <!-- ========================================== -->
     <!-- MODALS -->
     <!-- ========================================== -->
@@ -368,8 +321,6 @@
       </div>
     </div>
 
-=======
->>>>>>> bfaa453c
     <!-- Product Details Modal -->
     <div v-if="showProductModal" class="modal-overlay-theme position-fixed" @click="closeProductModal">
       <div class="modal-theme rounded" @click.stop>
@@ -444,15 +395,6 @@
     BarChart
   },
   
-<<<<<<< HEAD
-  setup() {
-    return useSales();
-  },
-  
-  // ====================================================================
-  // All data, computed properties, and methods are now provided by useSales composable
-  // ====================================================================
-=======
   data() {
     return {
       // Loading states
@@ -1123,7 +1065,6 @@
       }
     }
   }
->>>>>>> bfaa453c
 }
 </script>
 
@@ -1199,8 +1140,6 @@
   }
 }
 
-<<<<<<< HEAD
-=======
 .low-stock {
   color: #dc2626;
   font-weight: bold;
@@ -1299,5 +1238,4 @@
   margin-right: 4px;
 }
 
->>>>>>> bfaa453c
 </style>
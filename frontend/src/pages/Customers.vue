--- conflicted
+++ resolved
@@ -6,7 +6,6 @@
     </div>
 
     <!-- KPI Cards Row -->
-<<<<<<< HEAD
     <div class="row g-4 mb-2">
       <div class="col-md-4">
         <CardTemplate
@@ -44,39 +43,6 @@
           shadow="sm"
         />
       </div>
-=======
-    <div class="kpi-cards-container">
-      <CardTemplate
-        title="Active Users"
-        :value="activeUsersCount"
-        border-color="info"
-        subtitle="Total Active Users"
-        change=""
-        change-type="positive"
-        variant=""
-        class="kpi-card"
-      />
-      <CardTemplate
-        title="Monthly New Users"
-        :value="monthlyUsersCount"
-        border-color="success"
-        subtitle="This month's new users"
-        change=""
-        change-type="positive"
-        variant=""
-        class="kpi-card"
-      />
-      <CardTemplate
-        title="Daily Customer Logins"
-        :value="dailyUsersCount"
-        border-color="danger"
-        subtitle="Last 24 hours"
-        change=""
-        change-type="positive"
-        variant=""
-        class="kpi-card"
-      />
->>>>>>> 85f7e129
     </div>
 
     <!-- Action Bar -->
@@ -158,33 +124,6 @@
             </div>
           </div>
         </div>
-<<<<<<< HEAD
-=======
-        <div v-if="searchQuery" class="search-results-info">
-          Showing {{ filteredCustomers.length }} of {{ customers.length }} customers
-        </div>
-      </div>
-      
-      <!-- Action Buttons -->
-      <div class="header-actions">
-        <button 
-          class="btn btn-danger" 
-          @click="deleteSelected" 
-          :disabled="selectedCustomers.length === 0 || loading"
-        >
-          Delete Selected ({{ selectedCustomers.length }})
-        </button>
-        <button class="btn btn-success" @click="showAddCustomerModal">
-          Add Customer
-        </button>
-        <button class="btn btn-primary" @click="exportData" :disabled="loading || exporting">
-            <i class="bi bi-download"></i> {{ exporting ? 'Exporting...' : 'Export' }}
-        </button>
-        <button class="btn btn-warning" @click="refreshData" :disabled="loading">
-          <i class="bi bi-arrow-clockwise" :class="{ 'spinning': loading }"></i>
-          {{ loading ? 'Refreshing...' : 'Refresh' }}
-        </button>
->>>>>>> 85f7e129
       </div>
     </div>
 
@@ -207,7 +146,6 @@
       {{ successMessage }}
     </div>
 
-<<<<<<< HEAD
     <!-- Table -->
     <DataTable 
       v-if="!loading || customers.length > 0"
@@ -219,117 +157,6 @@
       <template #header>
         <tr>
           <th class="text-center" style="width: 50px;">
-=======
-    <!-- Table Container -->
-    <div v-if="!loading || customers.length > 0" class="table-container">
-      <table class="customers-table">
-        <thead>
-          <tr>
-            <th class="checkbox-column">
-              <input 
-                type="checkbox" 
-                @change="selectAll" 
-                :checked="allSelected"
-                :indeterminate="someSelected"
-              />
-            </th>
-            <th style="padding-left: 57px;">ID</th>
-            <th>Name</th>
-            <th>Email</th>
-            <th>Phone</th>
-            <th>Address</th>
-            <th>Loyalty Points</th>
-            <th>Date Created</th>
-            <th class="actions-column">Actions</th>
-          </tr>
-        </thead>
-        <tbody>
-          <tr 
-            v-for="customer in filteredCustomers" 
-            :key="customer._id || customer.customer_id"
-            :class="{ 'selected': selectedCustomers.includes(customer._id || customer.customer_id) }"
-          >
-            <td class="checkbox-column">
-              <input 
-                type="checkbox" 
-                :value="customer._id || customer.customer_id"
-                v-model="selectedCustomers"
-              />
-            </td>
-            <td class="id-column" :title="customer.customer_id || customer._id">
-              {{ (customer.customer_id || customer._id).slice(-6) }}
-            </td>
-            <td class="name-column">
-              <span v-html="highlightMatch(customer.full_name, searchQuery)"></span>
-            </td>
-            <td class="email-column">
-              <span v-html="highlightMatch(customer.email, searchQuery)"></span>
-            </td>
-            <td class="phone-column">
-              <span v-html="highlightMatch(customer.phone || 'N/A', searchQuery)"></span>
-            </td>
-            <td class="address-column">
-              <span v-html="highlightMatch(formatAddress(customer.delivery_address), searchQuery)"></span>
-            </td>
-            <td class="points-column">{{ customer.loyalty_points || 0 }}</td>
-            <td class="date-column">{{ formatDate(customer.date_created) }}</td>
-            <td class="actions-column">
-              <div class="action-buttons">
-                <button 
-                  class="btn btn-outline-secondary btn-icon-only btn-xs" 
-                  @click="editCustomer(customer)"
-                  data-bs-toggle="tooltip"
-                  title="Edit"
-                  :disabled="loading"
-                >
-                  <Edit :size="14" />
-                </button>
-                <button 
-                  class="btn btn-outline-primary btn-icon-only btn-xs" 
-                  @click="viewCustomer(customer)"
-                  data-bs-toggle="tooltip"
-                  title="View"
-                  :disabled="loading"
-                >
-                  <Eye :size="14" />
-                </button>
-                <button 
-                  class="btn btn-outline-danger btn-icon-only btn-xs" 
-                  @click="deleteCustomer(customer)"
-                  data-bs-toggle="tooltip"
-                  title="Delete"
-                  :disabled="loading"
-                >
-                  <Trash2 :size="14" />
-                </button>
-              </div>
-            </td>
-          </tr>
-        </tbody>
-      </table>
-    </div>
-
-    <!-- Empty State -->
-    <div v-if="!loading && filteredCustomers.length === 0 && !error" class="empty-state">
-      <p v-if="searchQuery">No customers found matching "{{ searchQuery }}"</p>
-      <p v-else>No customers found</p>
-      <button v-if="!searchQuery" class="btn btn-primary" @click="showAddCustomerModal">
-        Add First Customer
-      </button>
-      <button v-else class="btn btn-secondary" @click="clearSearch">
-        Clear Search
-      </button>
-    </div>
-
-    <!-- Customer Modal (Add/Edit) -->
-    <div v-if="showModal" class="modal-overlay" @click="closeModal">
-      <div class="modal-content" @click.stop>
-        <h2>{{ isEditMode ? 'Edit Customer' : 'Add New Customer' }}</h2>
-        
-        <form @submit.prevent="saveCustomer" class="customer-form">
-          <div class="form-group">
-            <label for="username">Username:</label>
->>>>>>> 85f7e129
             <input 
               type="checkbox" 
               class="form-check-input"
@@ -447,80 +274,18 @@
 </template>
 
 <script>
-<<<<<<< HEAD
 import { onMounted } from 'vue'
 import CardTemplate from '@/components/common/CardTemplate.vue'
 import DataTable from '../components/common/TableTemplate.vue'
 import AddCustomerModal from '@/components/customers/AddCustomerModal.vue'
 import { useCustomers } from '../composables/ui/customers/useCustomers.js'
-=======
-import apiService from '../services/api.js'
-import CustomerApiService from '../services/apiCustomers.js'
-import CardTemplate from '@/components/common/CardTemplate.vue'
-import { Edit, Eye, Trash2, Lock, Unlock } from 'lucide-vue-next'
->>>>>>> 85f7e129
 
 export default {
   name: 'CustomersPage',
   components: {
     CardTemplate,
-<<<<<<< HEAD
     DataTable,
     AddCustomerModal
-=======
-    Edit,
-    Eye,
-    Trash2,
-    Lock,
-    Unlock
-  },
-  data() {
-    return {
-      customers: [],
-      filteredCustomers: [],
-      selectedCustomers: [],
-      loading: false,
-      error: null,
-      successMessage: null,
-      searchQuery: '',
-      exporting: false,
-      
-      // Modal states
-      showModal: false,
-      showViewModal: false,
-      isEditMode: false,
-      formLoading: false,
-      formError: null,
-      selectedCustomer: null,
-      
-      // KPI Cards
-      activeUsersCount: 'Loading...',
-      monthlyUsersCount: 'Loading...',
-      dailyUsersCount: 'Loading...',
-
-      // Customer form data
-      customerForm: {
-        username: '',
-        full_name: '',
-        email: '',
-        phone: '',
-        delivery_address: {
-          street: '',
-          city: '',
-          postal_code: ''
-        },
-        loyalty_points: 0
-      }
-    }
-  },
-  computed: {
-    allSelected() {
-      return this.filteredCustomers.length > 0 && this.selectedCustomers.length === this.filteredCustomers.length
-    },
-    someSelected() {
-      return this.selectedCustomers.length > 0 && this.selectedCustomers.length < this.filteredCustomers.length
-    }
->>>>>>> 85f7e129
   },
   setup() {
     const {
@@ -544,7 +309,6 @@
       monthlyUsersCount,
       dailyUsersCount,
       
-<<<<<<< HEAD
       // Computed
       allSelected,
       someSelected,
@@ -577,327 +341,6 @@
       window.scrollTo(0, 0)
       initialize()
     })
-=======
-      try {
-        console.log('Fetching customers from API...')
-        const data = await apiService.getCustomers()
-        this.customers = data
-        this.filteredCustomers = data
-        console.log('Customers loaded:', data)
-      } catch (error) {
-        console.error('Error fetching customers:', error)
-        this.error = `Failed to load customers: ${error.message}`
-      } finally {
-        this.loading = false
-      }
-    },
-
-    handleSearch() {
-      if (!this.searchQuery.trim()) {
-        this.filteredCustomers = this.customers
-        return
-      }
-
-      const query = this.searchQuery.toLowerCase()
-      this.filteredCustomers = this.customers.filter(customer => {
-        const fullName = (customer.full_name || '').toLowerCase()
-        const email = (customer.email || '').toLowerCase()
-        const phone = (customer.phone || '').toLowerCase()
-        const address = this.formatAddress(customer.delivery_address).toLowerCase()
-        
-        return fullName.includes(query) ||
-              email.includes(query) ||
-              phone.includes(query) ||
-              address.includes(query)
-      })
-
-      // Clear selections when searching
-      this.selectedCustomers = []
-    },
-
-    clearSearch() {
-      this.searchQuery = ''
-      this.filteredCustomers = this.customers
-      this.selectedCustomers = []
-    },
-
-    highlightMatch(text, query) {
-      if (!query || !text) return text
-      
-      const regex = new RegExp(`(${query})`, 'gi')
-      return text.replace(regex, '<mark class="search-highlight">$1</mark>')
-    },
-
-    async refreshData() {
-      console.log('=== COMPREHENSIVE CUSTOMER DATA REFRESH INITIATED ===')
-      
-      // Clear any existing messages
-      this.successMessage = null
-      this.error = null
-      
-      // Preserve current customer selections and search state
-      const currentSelections = [...this.selectedCustomers]
-      const currentSearch = this.searchQuery
-      
-      try {
-        // Set loading state
-        this.loading = true
-        
-        // 1. Refresh KPI Cards Data
-        console.log('Refreshing KPI data...')
-        await this.loadKPIData()
-        
-        // 2. Refresh Customer Table Data
-        console.log('Refreshing customer data...')
-        await this.fetchCustomers()
-        
-        // 3. Restore user state
-        this.selectedCustomers = currentSelections.filter(customerId => 
-          this.customers.some(customer => 
-            (customer._id === customerId) || (customer.customer_id === customerId)
-          )
-        )
-        
-        // Restore search and reapply search filter
-        this.searchQuery = currentSearch
-        this.handleSearch()
-        
-        // 4. Show success message
-        this.successMessage = `Data refreshed successfully! ${this.customers.length} customers and KPI metrics updated.`
-        
-        console.log('✅ Comprehensive refresh completed successfully')
-        
-        // Auto-clear success message
-        setTimeout(() => {
-          this.successMessage = null
-        }, 3000)
-        
-      } catch (error) {
-        console.error('❌ Comprehensive refresh failed:', error)
-        this.error = `Refresh failed: ${error.message || 'An unexpected error occurred'}`
-      } finally {
-        this.loading = false
-      }
-    },
-
-    async loadKPIData() {
-      try {
-        // Load all KPI data in parallel for better performance
-        const [activeResult, monthlyResult, dailyResult] = await Promise.allSettled([
-          CustomerApiService.ActiveUser(),
-          CustomerApiService.MonthlyUser(),
-          CustomerApiService.DailyUser()
-        ])
-        
-        // Handle Active Users
-        if (activeResult.status === 'fulfilled') {
-          this.activeUsersCount = activeResult.value.active_customers?.toString() || '0'
-        } else {
-          console.error('Failed to load active users:', activeResult.reason)
-          this.activeUsersCount = 'Error'
-        }
-        
-        // Handle Monthly Users
-        if (monthlyResult.status === 'fulfilled') {
-          this.monthlyUsersCount = monthlyResult.value.monthly_customers?.toString() || '0'
-        } else {
-          console.error('Failed to load monthly users:', monthlyResult.reason)
-          this.monthlyUsersCount = 'Error'
-        }
-        
-        // Handle Daily Users
-        if (dailyResult.status === 'fulfilled') {
-          this.dailyUsersCount = dailyResult.value.daily_customers?.toString() || '0'
-        } else {
-          console.error('Failed to load daily users:', dailyResult.reason)
-          this.dailyUsersCount = 'Error'
-        }
-        
-      } catch (error) {
-        console.error('❌ Error loading KPI data:', error)
-        this.activeUsersCount = 'Error'
-        this.monthlyUsersCount = 'Error'
-        this.dailyUsersCount = 'Error'
-      }
-    },
-
-    selectAll(event) {
-      if (event.target.checked) {
-        this.selectedCustomers = this.filteredCustomers.map(customer => customer._id || customer.customer_id)
-      } else {
-        this.selectedCustomers = []
-      }
-    },
-
-    async deleteSelected() {
-      if (this.selectedCustomers.length === 0) return
-      
-      const confirmed = confirm(`Are you sure you want to delete ${this.selectedCustomers.length} customer(s)?`)
-      if (!confirmed) return
-
-      this.loading = true
-      let successCount = 0
-      let errorCount = 0
-
-      for (const customerId of this.selectedCustomers) {
-        try {
-          await apiService.deleteCustomer(customerId)
-          successCount++
-        } catch (error) {
-          console.error(`Error deleting customer ${customerId}:`, error)
-          errorCount++
-        }
-      }
-
-      if (successCount > 0) {
-        this.successMessage = `Successfully deleted ${successCount} customer(s)`
-        if (errorCount > 0) {
-          this.successMessage += ` (${errorCount} failed)`
-        }
-        this.selectedCustomers = []
-        await this.fetchCustomers()
-      } else {
-        this.error = 'Failed to delete customers'
-      }
-
-      this.loading = false
-      
-      setTimeout(() => {
-        this.successMessage = null
-      }, 3000)
-    },
-
-    async deleteCustomer(customer) {
-      const confirmed = confirm(`Are you sure you want to delete customer "${customer.full_name}"?`)
-      if (!confirmed) return
-
-      try {
-        await apiService.deleteCustomer(customer._id || customer.customer_id)
-        this.successMessage = `Customer "${customer.full_name}" deleted successfully`
-        await this.fetchCustomers()
-        
-        setTimeout(() => {
-          this.successMessage = null
-        }, 3000)
-      } catch (error) {
-        console.error('Error deleting customer:', error)
-        this.error = `Failed to delete customer: ${error.message}`
-      }
-    },
-
-    showAddCustomerModal() {
-      this.isEditMode = false
-      this.customerForm = {
-        username: '',
-        full_name: '',
-        email: '',
-        phone: '',
-        delivery_address: {
-          street: '',
-          city: '',
-          postal_code: ''
-        },
-        loyalty_points: 0
-      }
-      this.formError = null
-      this.showModal = true
-    },
-
-    editCustomer(customer) {
-      this.isEditMode = true
-      this.selectedCustomer = customer
-      this.customerForm = {
-        username: customer.username || '',
-        full_name: customer.full_name || '',
-        email: customer.email || '',
-        phone: customer.phone || '',
-        delivery_address: {
-          street: customer.delivery_address?.street || '',
-          city: customer.delivery_address?.city || '',
-          postal_code: customer.delivery_address?.postal_code || ''
-        },
-        loyalty_points: customer.loyalty_points || 0
-      }
-      this.formError = null
-      this.showViewModal = false
-      this.showModal = true
-    },
-
-    viewCustomer(customer) {
-      this.selectedCustomer = customer
-      this.showViewModal = true
-    },
-
-    closeModal() {
-      this.showModal = false
-      this.isEditMode = false
-      this.selectedCustomer = null
-      this.formError = null
-    },
-
-    closeViewModal() {
-      this.showViewModal = false
-      this.selectedCustomer = null
-    },
-
-    async saveCustomer() {
-      this.formLoading = true
-      this.formError = null
-
-      try {
-        if (this.isEditMode) {
-          const customerId = this.selectedCustomer._id || this.selectedCustomer.customer_id
-          await apiService.updateCustomer(customerId, this.customerForm)
-          this.successMessage = `Customer "${this.customerForm.full_name}" updated successfully`
-        } else {
-          await apiService.createCustomer(this.customerForm)
-          this.successMessage = `Customer "${this.customerForm.full_name}" created successfully`
-        }
-
-        this.closeModal()
-        await this.fetchCustomers()
-        
-        setTimeout(() => {
-          this.successMessage = null
-        }, 3000)
-      } catch (error) {
-        console.error('Error saving customer:', error)
-        this.formError = error.message
-      } finally {
-        this.formLoading = false
-      }
-    },
-
-    exportData() {
-      this.exporting = true
-      
-      try {
-        const headers = ['ID', 'Name', 'Email', 'Phone', 'Address', 'Loyalty Points', 'Date Created']
-        const csvContent = [
-          headers.join(','),
-          ...this.filteredCustomers.map(customer => [
-            customer.customer_id || customer._id,
-            customer.full_name,
-            customer.email,
-            customer.phone || '',
-            this.formatAddress(customer.delivery_address),
-            customer.loyalty_points || 0,
-            this.formatDate(customer.date_created)
-          ].join(','))
-        ].join('\n')
-
-        const blob = new Blob([csvContent], { type: 'text/csv' })
-        const url = window.URL.createObjectURL(blob)
-        const a = document.createElement('a')
-        a.href = url
-        a.download = `customers_${new Date().toISOString().split('T')[0]}.csv`
-        a.click()
-        window.URL.revokeObjectURL(url)
-      } finally {
-        this.exporting = false
-      }
-    },
->>>>>>> 85f7e129
 
     return {
       // State
@@ -946,26 +389,6 @@
       highlightMatch,
       handlePageChange
     }
-<<<<<<< HEAD
-=======
-  },
-
-  async mounted() {
-    console.log('Customers component mounted')
-    
-    // Load KPI data and customer data in parallel
-    await Promise.all([
-      this.loadKPIData(),
-      this.fetchCustomers()
-    ])
-    
-    // Force scroll to top
-    window.scrollTo(0, 0)
-    
-    this.$nextTick(() => {
-      window.scrollTo(0, 0)
-    })
->>>>>>> 85f7e129
   }
 }
 </script>
@@ -978,186 +401,7 @@
   min-height: 100vh;
 }
 
-<<<<<<< HEAD
 .spin-animation {
-  animation: spin 1s linear infinite;
-=======
-/* KPI Cards Container */
-.kpi-cards-container {
-  display: grid;
-  grid-template-columns: repeat(3, 1fr);
-  gap: 1.5rem;
-  margin-bottom: 2rem;
-}
-
-.kpi-card {
-  background: white;
-  border-radius: 12px;
-  box-shadow: 0 1px 3px 0 rgba(0, 0, 0, 0.1);
-  transition: all 0.2s ease;
-}
-
-.kpi-card:hover {
-  box-shadow: 0 4px 6px -1px rgba(0, 0, 0, 0.1);
-  transform: translateY(-1px);
-}
-
-.page-header {
-  display: flex;
-  justify-content: space-between;
-  align-items: flex-start;
-  margin-bottom: 1.5rem;
-  gap: 2rem;
-}
-
-/* Search Section Styles */
-.search-section {
-  flex: 1;
-  max-width: 500px;
-}
-
-.search-container {
-  position: relative;
-  display: flex;
-  align-items: center;
-  background: white;
-  border: 2px solid #e5e7eb;
-  border-radius: 0.75rem;
-  padding: 0.75rem 1rem;
-  box-shadow: 0 1px 3px 0 rgba(0, 0, 0, 0.1);
-  transition: all 0.2s ease;
-}
-
-.search-container:focus-within {
-  border-color: #4f46e5;
-  box-shadow: 0 0 0 3px rgba(79, 70, 229, 0.1);
-}
-
-.search-icon {
-  color: #9ca3af;
-  margin-right: 0.75rem;
-  flex-shrink: 0;
-}
-
-.search-input {
-  flex: 1;
-  border: none;
-  outline: none;
-  font-size: 1rem;
-  background: transparent;
-  color: #1f2937;
-}
-
-.search-input::placeholder {
-  color: #9ca3af;
-}
-
-.clear-search-btn {
-  background: none;
-  border: none;
-  color: #9ca3af;
-  cursor: pointer;
-  padding: 0.25rem;
-  border-radius: 0.25rem;
-  transition: all 0.2s ease;
-  font-size: 1.25rem;
-  line-height: 1;
-}
-
-.clear-search-btn:hover {
-  color: #6b7280;
-  background-color: #f3f4f6;
-}
-
-.search-results-info {
-  margin-top: 0.5rem;
-  font-size: 0.875rem;
-  color: #6b7280;
-  padding-left: 1rem;
-}
-
-/* Search highlighting */
-.search-highlight {
-  background-color: #fef3c7;
-  color: #92400e;
-  padding: 0.125rem 0.25rem;
-  border-radius: 0.25rem;
-  font-weight: 500;
-}
-
-.header-actions {
-  display: flex;
-  gap: 0.75rem;
-  flex-shrink: 0;
-}
-
-/* Enhanced button styles */
-.btn {
-  padding: 0.5rem 1.25rem;
-  border-radius: 0.5rem;
-  border: none;
-  font-weight: 500;
-  cursor: pointer;
-  transition: all 0.2s ease;
-  font-size: 0.875rem;
-  display: inline-flex;
-  align-items: center;
-  gap: 0.5rem;
-  white-space: nowrap;
-}
-
-.btn:disabled {
-  opacity: 0.6;
-  cursor: not-allowed;
-}
-
-.btn-primary {
-  background-color: #3b82f6;
-  color: white;
-}
-
-.btn-primary:hover:not(:disabled) {
-  background-color: #2563eb;
-}
-
-.btn-secondary {
-  background-color: #e2e8f0;
-  color: #475569;
-}
-
-.btn-secondary:hover:not(:disabled) {
-  background-color: #cbd5e1;
-}
-
-.btn-success {
-  background-color: #10b981;
-  color: white;
-}
-
-.btn-success:hover:not(:disabled) {
-  background-color: #059669;
-}
-
-.btn-warning {
-  background-color: #f59e0b;
-  color: white;
-}
-
-.btn-warning:hover:not(:disabled) {
-  background-color: #d97706;
-}
-
-.btn-danger {
-  background-color: #ef4444;
-  color: white;
-}
-
-.btn-danger:hover:not(:disabled) {
-  background-color: #dc2626;
-}
-
-/* Spinning icon animation */
-.spinning {
   animation: spin 1s linear infinite;
 }
 
@@ -1166,428 +410,15 @@
   to { transform: rotate(360deg); }
 }
 
-.loading-state, .error-state {
-  text-align: center;
-  padding: 3rem;
-  background: white;
-  border-radius: 0.75rem;
-  box-shadow: 0 1px 3px 0 rgba(0, 0, 0, 0.1);
-}
-
-.error-state {
-  color: #dc2626;
-}
-
-.success-message {
-  background-color: #f0fdf4;
-  border: 1px solid #bbf7d0;
-  color: #16a34a;
-  padding: 0.75rem 1rem;
-  border-radius: 0.5rem;
-  margin-bottom: 1rem;
-  text-align: center;
-}
-
-.table-container {
-  background: white;
-  border-radius: 0.75rem;
-  box-shadow: 0 1px 3px 0 rgba(0, 0, 0, 0.1);
-  overflow: hidden;
-}
-
-.customers-table {
-  width: 100%;
-  border-collapse: collapse;
-  table-layout: fixed;
-}
-
-.customers-table thead {
-  background-color: #567cdc;
-  color: white;
-}
-
-.customers-table th {
-  padding: 1rem;
-  text-align: left;
-  font-weight: 600;
-  font-size: 0.875rem;
-  letter-spacing: 0.025em;
-}
-
-.customers-table td {
-  padding: 1rem;
-  border-bottom: 1px solid #e2e8f0;
-  font-size: 0.875rem;
-}
-
-.customers-table tbody tr:hover {
-  background-color: #f8fafc;
-}
-
-.customers-table tbody tr.selected {
-  background-color: #ede9fe;
-}
-
-/* Column width definitions */
-.checkbox-column {
-  width: 40px;
-  text-align: center;
-}
-
-.id-column {
-  width: 80px;
-  font-weight: 500;
-  color: #6366f1;
-  font-family: monospace;
-  text-align: center;
-  font-size: 0.75rem;
-  overflow: hidden;
-  text-overflow: ellipsis;
-  white-space: nowrap;
-}
-
-.name-column {
-  width: 150px;
-  max-width: 150px;
-  font-weight: 500;
-  color: #1e293b;
-  overflow: hidden;
-  text-overflow: ellipsis;
-  white-space: nowrap;
-}
-
-.email-column {
-  width: 180px;
-  max-width: 180px;
-  color: #64748b;
-  overflow: hidden;
-  text-overflow: ellipsis;
-  white-space: nowrap;
-}
-
-.phone-column {
-  width: 120px;
-  max-width: 120px;
-  color: #64748b;
-  overflow: hidden;
-  text-overflow: ellipsis;
-  white-space: nowrap;
-}
-
-.address-column {
-  width: 200px;
-  max-width: 200px;
-  color: #64748b;
-  overflow: hidden;
-  text-overflow: ellipsis;
-  white-space: nowrap;
-}
-
-.points-column {
-  width: 100px;
-  font-weight: 500;
-  text-align: center;
-  color: #1e293b;
-}
-
-.date-column {
-  width: 120px;
-  color: #64748b;
-  font-size: 0.8125rem;
-}
-
-.actions-column {
-  width: 140px;
-  text-align: center;
-  vertical-align: middle;
-}
-
-/* Action Button Styles */
-.btn-xs {
-  padding: 0.25rem 0.4rem;
-  font-size: 0.75rem;
-  line-height: 1;
-  border-radius: 0.375rem;
-}
-
-.btn-icon-only {
-  padding: 0.35rem;
-  width: 32px;
-  height: 32px;
-  display: inline-flex;
-  align-items: center;
-  justify-content: center;
-  border-radius: 50%;
-  border: 1px solid;
-}
-
-.btn-outline-secondary {
-  color: #6b7280;
-  border-color: #d1d5db;
-  background-color: transparent;
-}
-
-.btn-outline-secondary:hover:not(:disabled) {
-  color: #374151;
-  background-color: #f3f4f6;
-  border-color: #9ca3af;
-}
-
-.btn-outline-primary {
-  color: #3b82f6;
-  border-color: #93c5fd;
-  background-color: transparent;
-}
-
-.btn-outline-primary:hover:not(:disabled) {
-  color: #ffffff;
-  background-color: #3b82f6;
-  border-color: #3b82f6;
-}
-
-.btn-outline-danger {
-  color: #ef4444;
-  border-color: #fca5a5;
-  background-color: transparent;
-}
-
-.btn-outline-danger:hover:not(:disabled) {
-  color: #ffffff;
-  background-color: #ef4444;
-  border-color: #ef4444;
-}
-
-.action-buttons {
-  display: flex;
-  gap: 0.375rem;
-  justify-content: center;
-  align-items: center;
-}
-
-.empty-state {
-  text-align: center;
-  padding: 3rem;
-  color: #64748b;
-  background: white;
-  border-radius: 0.75rem;
-  box-shadow: 0 1px 3px 0 rgba(0, 0, 0, 0.1);
-}
-
-/* Modal Styles */
-.modal-overlay {
-  position: fixed;
-  top: 0;
-  left: 0;
-  right: 0;
-  bottom: 0;
-  background-color: rgba(0, 0, 0, 0.5);
-  display: flex;
-  justify-content: center;
-  align-items: center;
-  z-index: 2000;
->>>>>>> 85f7e129
-}
-
-@keyframes spin {
-  from { transform: rotate(0deg); }
-  to { transform: rotate(360deg); }
-}
-
-<<<<<<< HEAD
-=======
-.modal-content h2 {
-  margin-bottom: 1.5rem;
-  color: #1f2937;
-}
-
-.customer-form {
-  display: flex;
-  flex-direction: column;
-  gap: 1rem;
-}
-
-.form-group {
-  display: flex;
-  flex-direction: column;
-  gap: 0.5rem;
-}
-
-.form-row {
-  display: grid;
-  grid-template-columns: 1fr 1fr;
-  gap: 1rem;
-}
-
-.form-group label {
-  font-weight: 500;
-  color: #374151;
-}
-
-.form-group input {
-  padding: 0.5rem;
-  border: 1px solid #d1d5db;
-  border-radius: 0.375rem;
-  font-size: 0.875rem;
-}
-
-.form-group input:focus {
-  outline: none;
-  border-color: #3b82f6;
-  box-shadow: 0 0 0 3px rgba(59, 130, 246, 0.1);
-}
-
-.form-group input:disabled {
-  background-color: #f9fafb;
-  cursor: not-allowed;
-}
-
-.form-error {
-  background-color: #fef2f2;
-  border: 1px solid #fecaca;
-  color: #dc2626;
-  padding: 0.75rem;
-  border-radius: 0.375rem;
-  font-size: 0.875rem;
-}
-
-.form-actions {
-  display: flex;
-  gap: 1rem;
-  justify-content: flex-end;
-  margin-top: 1.5rem;
-}
-
-.form-actions button {
-  padding: 0.5rem 1rem;
-  border-radius: 0.375rem;
-  border: 1px solid #d1d5db;
-  background: white;
-  cursor: pointer;
-  transition: all 0.2s ease;
-}
-
-.form-actions button.btn-primary {
-  background-color: #3b82f6;
-  color: white;
-  border-color: #3b82f6;
-}
-
-.form-actions button:hover:not(:disabled) {
-  background-color: #f9fafb;
-}
-
-.form-actions button.btn-primary:hover:not(:disabled) {
-  background-color: #2563eb;
-}
-
-.customer-details {
-  display: flex;
-  flex-direction: column;
-  gap: 1rem;
-}
-
-.detail-row {
-  display: flex;
-  gap: 1rem;
-  color: #1e293b;
-}
-
-.detail-row strong {
-  min-width: 120px;
-  color: #374151;
-}
-
-/* Custom checkbox styling */
-input[type="checkbox"] {
-  width: 16px;
-  height: 16px;
-  accent-color: #8b5cf6;
-  cursor: pointer;
-}
-
-/* Responsive Design */
->>>>>>> 85f7e129
 @media (max-width: 1024px) {
   .customers-page {
     padding: 1rem;
   }
 }
 
-<<<<<<< HEAD
 @media (max-width: 576px) {
   .customers-page {
     padding: 0.75rem;
-=======
-@media (max-width: 768px) {
-  .kpi-cards-container {
-    grid-template-columns: 1fr;
-    gap: 1rem;
   }
-
-  .page-header {
-    flex-direction: column;
-    gap: 1rem;
-    align-items: stretch;
-  }
-  
-  .header-actions {
-    justify-content: center;
-    flex-wrap: wrap;
-  }
-  
-  .btn {
-    padding: 0.5rem 1rem;
-    font-size: 0.8125rem;
-  }
-  
-  .customers-table th,
-  .customers-table td {
-    padding: 0.75rem 0.5rem;
-    font-size: 0.8125rem;
-  }
-
-  .form-row {
-    grid-template-columns: 1fr;
-  }
-
-  .modal-content {
-    padding: 1.5rem;
-  }
-
-  .search-container {
-    padding: 0.5rem 0.75rem;
-  }
-
-  .search-input {
-    font-size: 0.875rem;
-  }
-
-  .search-results-info {
-    text-align: center;
-    padding-left: 0;
-  }
-}
-
-@media (max-width: 640px) {
-  .kpi-cards-container {
-    grid-template-columns: 1fr;
-    gap: 0.75rem;
-  }
-
-  .page-header {
-    gap: 0.75rem;
-  }
-
-  .header-actions {
-    grid-template-columns: repeat(2, 1fr);
-    display: grid;
-    gap: 0.5rem;
-  }
-
-  .btn {
-    font-size: 0.75rem;
-    padding: 0.5rem 0.75rem;
->>>>>>> 85f7e129
-  }
 }
 </style>
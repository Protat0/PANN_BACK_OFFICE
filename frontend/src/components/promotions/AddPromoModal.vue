--- conflicted
+++ resolved
@@ -624,14 +624,6 @@
     if (result?.success) {
       showSuccess('✅ Promotion created successfully!')
       emit('promotion-saved', { action: 'add', data: result.promotion })
-<<<<<<< HEAD
-      
-      // ✅ Make sure to stop loading BEFORE closing
-      setLoading(false)
-      handleClose()  // Close immediately after success
-      return
-=======
->>>>>>> 6e168461
     } else {
       let errorMsg = result?.message || 'Failed to create promotion'
       if (result?.errors?.length > 0) {
@@ -642,14 +634,9 @@
   } catch (err) {
     setError(err.message || 'Error creating promotion')
   } finally {
-<<<<<<< HEAD
-    // ✅ Ensure loading stops if we didn’t stop it earlier
-    if (isLoading.value) setLoading(false)
-=======
     setLoading(false)
     // ✅ Move handleClose here so it runs when isLoading = false
     if (!error.value) handleClose()
->>>>>>> 6e168461
   }
 }
 

--- conflicted
+++ resolved
@@ -317,11 +317,7 @@
 
 <script>
 import { useAddProduct } from '@/composables/ui/products/useAddProduct'
-<<<<<<< HEAD
-import { onMounted, onBeforeUnmount } from 'vue'
-=======
 import { onMounted, onBeforeUnmount, toRef } from 'vue'
->>>>>>> 0e0c7fd3
 
 export default {
   name: 'AddProductModal',

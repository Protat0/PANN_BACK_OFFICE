<template>
  <!-- Modal Backdrop -->
  <div 
    v-if="isVisible" 
    class="modal-backdrop"
    @click="handleBackdropClick"
  >
    <!-- Modal Container -->
    <div 
      class="modal-container"
      @click.stop
    >
      <!-- Modal Header -->
      <div class="modal-header">
        <h3 class="text-primary mb-0 fw-semibold">
          {{ getModalTitle() }}
        </h3>
        <div class="d-flex align-items-center gap-2">
          <!-- Edit button in view mode -->
          <button 
            v-if="mode === 'view'"
            class="btn btn-edit btn-sm"
            @click="switchToEditMode"
            :disabled="isLoading"
          >
            <Edit :size="16" class="me-1" />
            Edit
          </button>
          
          <button 
            class="btn-close"
            @click="closeModal"
            :disabled="isLoading"
            aria-label="Close"
          >
            <X :size="20" />
          </button>
        </div>
      </div>

      <!-- Modal Body -->
      <div class="modal-body">
        <!-- Error Message -->
        <div v-if="error" class="status-error mb-4">
          <div class="d-flex align-items-center gap-2">
            <AlertTriangle :size="16" />
            <span class="text-status-error fw-medium">{{ error }}</span>
          </div>
        </div>

        <!-- Customer Information -->
        <form @submit.prevent="handleSubmit">
<<<<<<< HEAD
          <!-- Username -->
          <div class="mb-4">
            <label class="form-label text-secondary fw-medium mb-2">
              Username <span class="text-error">*</span>
            </label>
            <input
              v-model="form.username"
              type="text"
              class="form-control"
              placeholder="Enter unique username"
              required
              :disabled="isLoading"
            />
            <small class="form-text text-tertiary-medium">
              Username must be unique and cannot be changed later
            </small>
=======
          <!-- Customer ID (view mode only) -->
          <div v-if="mode === 'view'" class="mb-4">
            <label class="form-label text-secondary fw-medium mb-2">
              Customer ID
            </label>
            <div class="form-control-plaintext">
              <span class="badge surface-tertiary text-accent border-theme-subtle fw-medium">
                {{ customer?.customer_id || customer?._id }}
              </span>
            </div>
>>>>>>> d02f96a9
          </div>

          <!-- Full Name -->
          <div class="mb-4">
            <label class="form-label text-secondary fw-medium mb-2">
              Full Name <span v-if="mode !== 'view'" class="text-error">*</span>
            </label>
            <input
              v-if="mode !== 'view'"
              v-model="form.full_name"
              type="text"
              class="form-control"
              placeholder="Enter customer's full name"
              required
              :disabled="isLoading"
            />
            <div v-else class="form-control-plaintext text-primary fw-medium">
              {{ form.full_name || 'Not provided' }}
            </div>
          </div>

          <!-- Email -->
          <div class="mb-4">
            <label class="form-label text-secondary fw-medium mb-2">
              Email Address <span v-if="mode !== 'view'" class="text-error">*</span>
            </label>
            <input
              v-if="mode !== 'view'"
              v-model="form.email"
              type="email"
              class="form-control"
              placeholder="customer@example.com"
              required
              :disabled="isLoading"
            />
            <div v-else class="form-control-plaintext text-secondary">
              {{ form.email || 'Not provided' }}
            </div>
          </div>

          <!-- Phone -->
          <div class="mb-4">
            <label class="form-label text-secondary fw-medium mb-2">
              Phone Number
            </label>
            <input
              v-if="mode !== 'view'"
              v-model="form.phone"
              type="tel"
              class="form-control"
              placeholder="+1 (555) 123-4567"
              :disabled="isLoading"
            />
            <div v-else class="form-control-plaintext text-secondary">
              {{ form.phone || 'Not provided' }}
            </div>
          </div>

          <!-- Password (only for new customers) -->
          <div v-if="mode === 'create'" class="mb-4">
            <label class="form-label text-secondary fw-medium mb-2">
              Password <span class="text-error">*</span>
            </label>
            <input
              v-model="form.password"
              type="password"
              class="form-control"
              placeholder="Enter password for customer account"
              required
              :disabled="isLoading"
            />
          </div>

          <!-- Delivery Address -->
          <div class="mb-4">
            <label class="form-label text-secondary fw-medium mb-2">
              Delivery Address
            </label>
<<<<<<< HEAD
            <div class="address-fields">
              <div class="row g-2">
                <div class="col-12">
                  <input
                    v-model="form.delivery_address.street"
                    type="text"
                    class="form-control mb-2"
                    placeholder="Street address"
                    :disabled="isLoading"
                  />
                </div>
                <div class="col-6">
                  <input
                    v-model="form.delivery_address.city"
                    type="text"
                    class="form-control"
                    placeholder="City"
                    :disabled="isLoading"
                  />
                </div>
                <div class="col-6">
                  <input
                    v-model="form.delivery_address.barangay"
                    type="text"
                    class="form-control"
                    placeholder="Barangay"
                    :disabled="isLoading"
                  />
                </div>
                <div class="col-6">
                  <input
                    v-model="form.delivery_address.postal_code"
                    type="text"
                    class="form-control"
                    placeholder="Postal code"
                    :disabled="isLoading"
                  />
                </div>
              </div>
=======
            <textarea
              v-if="mode !== 'view'"
              v-model="form.delivery_address"
              class="form-control"
              rows="3"
              placeholder="Street address, city, state, zip code"
              :disabled="isLoading"
            ></textarea>
            <div v-else class="form-control-plaintext text-secondary">
              <span v-if="form.delivery_address" class="text-wrap">{{ form.delivery_address }}</span>
              <span v-else class="text-tertiary">No address provided</span>
>>>>>>> d02f96a9
            </div>
          </div>

          <!-- Loyalty Points -->
          <div v-if="mode !== 'create'" class="mb-4">
            <label class="form-label text-secondary fw-medium mb-2">
              Loyalty Points
            </label>
            <input
              v-if="mode === 'edit'"
              v-model.number="form.loyalty_points"
              type="number"
              min="0"
              class="form-control"
              placeholder="0"
              :disabled="isLoading"
            />
            <div v-else class="form-control-plaintext">
              <span class="badge bg-success text-inverse fw-medium">
                {{ form.loyalty_points || 0 }} points
              </span>
            </div>
          </div>

          <!-- Status -->
          <div v-if="mode !== 'create'" class="mb-4">
            <label class="form-label text-secondary fw-medium mb-2">
              Status
            </label>
            <select
              v-if="mode === 'edit'"
              v-model="form.status"
              class="form-select"
              :disabled="isLoading"
            >
              <option value="active">Active</option>
              <option value="inactive">Inactive</option>
            </select>
            <div v-else class="form-control-plaintext">
              <span 
                class="badge fw-medium"
                :class="form.status === 'active' ? 'bg-success text-inverse' : 'surface-tertiary text-tertiary border-theme'"
              >
                {{ form.status || 'active' }}
              </span>
            </div>
          </div>

          <!-- Date Created (view mode only) -->
          <div v-if="mode === 'view'" class="mb-4">
            <label class="form-label text-secondary fw-medium mb-2">
              Date Created
            </label>
            <div class="form-control-plaintext text-tertiary small">
              {{ formatDate(customer?.date_created) }}
            </div>
          </div>
        </form>
      </div>

      <!-- Modal Footer -->
      <div class="modal-footer">
        <div class="d-flex justify-content-end gap-3">
          <button
            type="button"
            class="btn btn-cancel"
            @click="closeModal"
            :disabled="isLoading"
          >
            {{ mode === 'view' ? 'Close' : 'Cancel' }}
          </button>
          <button
            v-if="mode !== 'view'"
            type="button"
            class="btn btn-submit btn-with-icon"
            @click="handleSubmit"
            :disabled="isLoading || !isFormValid"
          >
            <div v-if="isLoading" class="spinner-border spinner-border-sm me-2"></div>
            {{ isLoading ? 'Saving...' : (mode === 'edit' ? 'Update Customer' : 'Add Customer') }}
          </button>
        </div>
      </div>
    </div>
  </div>
</template>

<script setup>
import { ref, computed, watch } from 'vue'
<<<<<<< HEAD
import { X, AlertTriangle } from 'lucide-vue-next'
=======
import { Edit, X, AlertTriangle } from 'lucide-vue-next'
>>>>>>> d02f96a9
import { useModal } from '@/composables/ui/useModal.js'
import { useCustomers } from '@/composables/api/useCustomers.js'

// Props
const props = defineProps({
  mode: {
    type: String,
    default: 'create',
    validator: (value) => ['create', 'edit', 'view'].includes(value)
  },
  customer: {
    type: Object,
    default: null
  }
})

// Emits
const emit = defineEmits(['close', 'success', 'mode-changed'])

// Composables
const { isVisible, isLoading, error, show, hide, setLoading, setError, clearError } = useModal()
const { createCustomer, updateCustomer } = useCustomers()

// Form data
const form = ref({
  username: '',
  full_name: '',
  email: '',
  phone: '',
  password: '',
  delivery_address: {
    street: '',
    city: '',
    barangay: '',
    postal_code: ''
  },
  loyalty_points: 0,
  status: 'active'
})

// Local mode state for switching between view/edit
const currentMode = ref(props.mode)

// Computed
const isFormValid = computed(() => {
<<<<<<< HEAD
  const hasRequiredFields = form.value.username.trim() && 
                           form.value.full_name.trim() && 
                           form.value.email.trim()
  const hasPasswordForCreate = props.mode === 'edit' || form.value.password.trim()
=======
  if (currentMode.value === 'view') return true
  const hasRequiredFields = form.value.full_name.trim() && form.value.email.trim()
  const hasPasswordForCreate = currentMode.value === 'edit' || form.value.password.trim()
>>>>>>> d02f96a9
  return hasRequiredFields && hasPasswordForCreate
})

// Methods
const getModalTitle = () => {
  switch (currentMode.value) {
    case 'view': return 'Customer Details'
    case 'edit': return 'Edit Customer'
    default: return 'Add New Customer'
  }
}

const switchToEditMode = () => {
  currentMode.value = 'edit'
  emit('mode-changed', 'edit')
}

const openModal = () => {
  clearError()
  currentMode.value = props.mode
  if ((props.mode === 'edit' || props.mode === 'view') && props.customer) {
    populateForm()
  } else {
    resetForm()
  }
  show()
}

const closeModal = () => {
  if (!isLoading.value) {
    currentMode.value = props.mode // Reset to original mode
    hide()
    emit('close')
  }
}

const handleBackdropClick = () => {
  if (!isLoading.value) {
    closeModal()
  }
}

const resetForm = () => {
  form.value = {
    username: '',
    full_name: '',
    email: '',
    phone: '',
    password: '',
    delivery_address: {
      street: '',
      city: '',
      barangay: '',
      postal_code: ''
    },
    loyalty_points: 0,
    status: 'active'
  }
}

const populateForm = () => {
  if (props.customer) {
    form.value = {
      username: props.customer.username || '',
      full_name: props.customer.full_name || '',
      email: props.customer.email || '',
      phone: props.customer.phone || '',
      password: '', // Never populate password for security
      delivery_address: {
        street: props.customer.delivery_address?.street || '',
        city: props.customer.delivery_address?.city || '',
        barangay: props.customer.delivery_address?.barangay || '',
        postal_code: props.customer.delivery_address?.postal_code || ''
      },
      loyalty_points: props.customer.loyalty_points || 0,
      status: props.customer.status || 'active'
    }
  }
}

const formatDate = (dateString) => {
  if (!dateString) return 'N/A'
  try {
    return new Date(dateString).toLocaleDateString('en-US', {
      year: 'numeric',
      month: 'long',
      day: 'numeric',
      hour: '2-digit',
      minute: '2-digit'
    })
  } catch {
    return 'Invalid Date'
  }
}

const handleSubmit = async () => {
  if (!isFormValid.value || isLoading.value || currentMode.value === 'view') return

  setLoading(true)
  clearError()

  try {
    const customerData = {
      username: form.value.username.trim(),
      full_name: form.value.full_name.trim(),
      email: form.value.email.trim(),
      phone: form.value.phone.trim(),
      delivery_address: form.value.delivery_address
    }

    if (currentMode.value === 'create') {
      customerData.password = form.value.password
    } else {
      if (form.value.password.trim()) {
        customerData.password = form.value.password
      }
    }

    if (currentMode.value === 'edit') {
      customerData.loyalty_points = form.value.loyalty_points
      customerData.status = form.value.status
    }

    let result
    if (currentMode.value === 'edit') {
      const customerId = props.customer._id || props.customer.customer_id
      result = await updateCustomer(customerId, customerData)
    } else {
      result = await createCustomer(customerData)
    }

    emit('success', result)

    await nextTick()

    resetForm()
    closeModal()
    
  } catch (err) {
    setError(err.message || `Failed to ${currentMode.value === 'edit' ? 'update' : 'create'} customer`)
  } finally {
    setLoading(false)
  }
}

// Watch for customer prop changes
watch(() => props.customer, () => {
  if ((props.mode === 'edit' || props.mode === 'view') && props.customer && isVisible.value) {
    populateForm()
  }
})

// Watch for mode prop changes
watch(() => props.mode, (newMode) => {
  currentMode.value = newMode
})

// Expose methods for parent component
defineExpose({
  openModal,
  closeModal
})
</script>
<style scoped>
/* All your existing styles remain the same */
.modal-backdrop {
  position: fixed;
  top: 0;
  left: 0;
  right: 0;
  bottom: 0;
  background-color: rgba(0, 0, 0, 0.5);
  backdrop-filter: blur(4px);
  z-index: 1050;
  display: flex;
  align-items: center;
  justify-content: center;
  padding: 1rem;
  animation: fadeIn 0.2s ease-out;
}

.modal-container {
  background-color: var(--surface-elevated);
  border: 1px solid var(--border-primary);
  border-radius: 0.75rem;
  box-shadow: var(--shadow-2xl);
  width: 100%;
  max-width: 500px;
  max-height: 90vh;
  overflow: hidden;
  animation: slideUp 0.3s ease-out;
  position: relative;
}

.modal-header {
  padding: 1.5rem;
  border-bottom: 1px solid var(--border-secondary);
  background-color: var(--surface-primary);
  display: flex;
  justify-content: space-between;
  align-items: center;
}

.modal-body {
  padding: 1.5rem;
  max-height: 60vh;
  overflow-y: auto;
  background-color: var(--surface-primary);
}

.modal-footer {
  padding: 1.5rem;
  border-top: 1px solid var(--border-secondary);
  background-color: var(--surface-secondary);
}

.form-control:focus,
.form-select:focus {
  border-color: var(--border-accent) !important;
  box-shadow: 0 0 0 0.25rem rgba(160, 123, 227, 0.25) !important;
}

.form-label {
  display: block;
}

.form-text {
  font-size: 0.875rem;
  margin-top: 0.25rem;
}

.address-fields .row {
  margin: 0;
}

.address-fields .col-12,
.address-fields .col-6 {
  padding: 0 0.25rem;
}

.spinner-border {
  display: inline-block;
  width: 1rem;
  height: 1rem;
  vertical-align: text-bottom;
  border: 0.125em solid currentColor;
  border-right-color: transparent;
  border-radius: 50%;
  animation: spinner-border 0.75s linear infinite;
}

.spinner-border-sm {
  width: 0.875rem;
  height: 0.875rem;
  border-width: 0.125em;
}

.btn-close {
  background: none;
  border: none;
  padding: 0.5rem;
  border-radius: 0.375rem;
  color: var(--text-tertiary);
  cursor: pointer;
  transition: all 0.2s ease;
  display: flex;
  align-items: center;
  justify-content: center;
}

.btn-close:hover {
  background-color: var(--state-hover);
  color: var(--text-secondary);
}

.btn-close:disabled {
  opacity: 0.5;
  cursor: not-allowed;
}

@keyframes fadeIn {
  from { opacity: 0; }
  to { opacity: 1; }
}

@keyframes slideUp {
  from { 
    opacity: 0;
    transform: translateY(1rem) scale(0.95);
  }
  to { 
    opacity: 1;
    transform: translateY(0) scale(1);
  }
}

@keyframes spinner-border {
  to { transform: rotate(360deg); }
}

.d-flex { display: flex; }
.justify-content-between { justify-content: space-between; }
.justify-content-end { justify-content: flex-end; }
.align-items-center { align-items: center; }
.gap-2 { gap: 0.5rem; }
.gap-3 { gap: 0.75rem; }
.mb-0 { margin-bottom: 0; }
.mb-2 { margin-bottom: 0.5rem; }
.mb-4 { margin-bottom: 1rem; }
.me-2 { margin-right: 0.5rem; }
.fw-medium { font-weight: 500; }
.fw-semibold { font-weight: 600; }

@media (max-width: 640px) {
  .modal-container {
    margin: 0.5rem;
    max-height: 95vh;
  }
  
  .modal-header,
  .modal-body,
  .modal-footer {
    padding: 1rem;
  }
}

.form-control-plaintext {
  display: block;
  width: 100%;
  padding: 0.375rem 0;
  margin-bottom: 0;
  line-height: 1.5;
  background-color: transparent;
  border: none;
  border-bottom: 1px solid transparent;
}

.small {
  font-size: 0.875rem;
}

.text-wrap {
  word-wrap: break-word;
  white-space: pre-wrap;
}

/* Badge styles */
.badge {
  display: inline-block;
  padding: 0.35em 0.65em;
  font-size: 0.75em;
  font-weight: 600;
  line-height: 1;
  text-align: center;
  white-space: nowrap;
  vertical-align: baseline;
  border-radius: 0.25rem;
}

.bg-success {
  background-color: var(--status-success) !important;
  color: white !important;
}
</style><|MERGE_RESOLUTION|>--- conflicted
+++ resolved
@@ -50,7 +50,6 @@
 
         <!-- Customer Information -->
         <form @submit.prevent="handleSubmit">
-<<<<<<< HEAD
           <!-- Username -->
           <div class="mb-4">
             <label class="form-label text-secondary fw-medium mb-2">
@@ -67,18 +66,6 @@
             <small class="form-text text-tertiary-medium">
               Username must be unique and cannot be changed later
             </small>
-=======
-          <!-- Customer ID (view mode only) -->
-          <div v-if="mode === 'view'" class="mb-4">
-            <label class="form-label text-secondary fw-medium mb-2">
-              Customer ID
-            </label>
-            <div class="form-control-plaintext">
-              <span class="badge surface-tertiary text-accent border-theme-subtle fw-medium">
-                {{ customer?.customer_id || customer?._id }}
-              </span>
-            </div>
->>>>>>> d02f96a9
           </div>
 
           <!-- Full Name -->
@@ -157,7 +144,6 @@
             <label class="form-label text-secondary fw-medium mb-2">
               Delivery Address
             </label>
-<<<<<<< HEAD
             <div class="address-fields">
               <div class="row g-2">
                 <div class="col-12">
@@ -197,19 +183,6 @@
                   />
                 </div>
               </div>
-=======
-            <textarea
-              v-if="mode !== 'view'"
-              v-model="form.delivery_address"
-              class="form-control"
-              rows="3"
-              placeholder="Street address, city, state, zip code"
-              :disabled="isLoading"
-            ></textarea>
-            <div v-else class="form-control-plaintext text-secondary">
-              <span v-if="form.delivery_address" class="text-wrap">{{ form.delivery_address }}</span>
-              <span v-else class="text-tertiary">No address provided</span>
->>>>>>> d02f96a9
             </div>
           </div>
 
@@ -299,11 +272,6 @@
 
 <script setup>
 import { ref, computed, watch } from 'vue'
-<<<<<<< HEAD
-import { X, AlertTriangle } from 'lucide-vue-next'
-=======
-import { Edit, X, AlertTriangle } from 'lucide-vue-next'
->>>>>>> d02f96a9
 import { useModal } from '@/composables/ui/useModal.js'
 import { useCustomers } from '@/composables/api/useCustomers.js'
 
@@ -349,16 +317,10 @@
 
 // Computed
 const isFormValid = computed(() => {
-<<<<<<< HEAD
   const hasRequiredFields = form.value.username.trim() && 
                            form.value.full_name.trim() && 
                            form.value.email.trim()
   const hasPasswordForCreate = props.mode === 'edit' || form.value.password.trim()
-=======
-  if (currentMode.value === 'view') return true
-  const hasRequiredFields = form.value.full_name.trim() && form.value.email.trim()
-  const hasPasswordForCreate = currentMode.value === 'edit' || form.value.password.trim()
->>>>>>> d02f96a9
   return hasRequiredFields && hasPasswordForCreate
 })
 

<!-- components/NotificationBell.vue -->
<template>
  <div class="notification-container">
    <!-- Notification Bell Icon -->
    <button 
      class="notification-bell"
      @click="toggleDropdown"
      :class="{ 'has-notifications': unreadCount > 0 }"
    >
      <span class="bell-icon">
        🔔
      </span>
      
      <!-- Notification Badge -->   
      <span 
        v-if="unreadCount > 0" 
        class="notification-badge"
      >
        {{ unreadCount > 99 ? '99+' : unreadCount }}
      </span>
    </button>

    <!-- Notification Dropdown -->
    <div 
      v-if="showDropdown" 
      class="notification-dropdown"
      @click.stop
    >
      <!-- Header -->
      <div class="dropdown-header">
        <h3>Recent Notifications</h3>
        <div class="header-actions">
          <button 
            v-if="unreadCount > 0"
            @click="markAllAsRead"
            class="mark-all-read"
            :disabled="markingAllAsRead"
          >
            {{ markingAllAsRead ? 'Marking...' : 'Mark all read' }}
          </button>
          <button @click="showDropdown = false" class="close-btn">
            ✕
          </button>
        </div>
      </div>

      <!-- Notification List -->
      <div class="notification-list">
        <div v-if="loading" class="loading-state">
          <div class="spinner"></div>
          <p>Loading notifications...</p>
        </div>

        <div v-else-if="notifications.length === 0" class="empty-state">
          <svg width="48" height="48" viewBox="0 0 24 24" fill="none" class="empty-icon">
            <path d="M12 2C13.1 2 14 2.9 14 4C14 4.74 13.6 5.39 13 5.73V7C13 10.97 16.03 14 20 14V16C20 16.55 19.55 17 19 17H5C4.45 17 4 16.55 4 16V14C7.97 14 11 10.97 11 7V5.73C10.4 5.39 10 4.74 10 4C10 2.9 10.9 2 12 2Z" fill="#d1d5db"/>
          </svg>
          <p>No recent notifications</p>
        </div>

        <div v-else>
          <div 
            v-for="notification in notifications" 
            :key="notification.id"
            class="notification-item"
            :class="{ 
              'unread': !notification.is_read,
              [`priority-${notification.priority}`]: true 
            }"
            @click="markAsRead(notification)"
          >
            <!-- Priority Indicator -->
            <div class="priority-indicator" :class="`priority-${notification.priority}`"></div>
            
            <!-- Notification Content -->
            <div class="notification-content">
              <div class="notification-header">
                <h4>{{ notification.title }}</h4>
                <span class="time-ago">{{ formatTimeAgo(notification.created_at) }}</span>
              </div>
              <p class="notification-message">{{ notification.message }}</p>
              <div class="notification-meta">
                <span class="notification-type">{{ notification.notification_type || 'System' }}</span>
                <span class="priority-badge" :class="`priority-${notification.priority}`">
                  {{ formatPriority(notification.priority) }}
                </span>
              </div>
            </div>
          </div>
        </div>
      </div>

      <!-- Footer -->
      <div class="dropdown-footer">
        <router-link to="/allNotifications" class="view-all-btn" @click="closeDropdown">
          View All Notifications
        </router-link>
      </div>
    </div>

    <!-- Overlay to close dropdown -->
    <div 
      v-if="showDropdown" 
      class="notification-overlay"
      @click="showDropdown = false"
    ></div>
  </div>
</template>

<script>
import apiNotifications from "@/services/apiNotifications.js"  

export default {
  name: 'NotificationBell',

  data() {
    return {
      notifications: [],
      unreadCount: 0,
      showDropdown: false,
      loading: false,
      markingAllAsRead: false,
      pollInterval: null
    }
  },

  mounted() {
    this.fetchNotifications()
    this.startPolling()
  },

  beforeUnmount() {
    this.stopPolling()
  },

  methods: {
    // ================================================================
    // 🔄 FIXED API CALL
    // ================================================================
    async fetchNotifications() {
      this.loading = true
      try {
        const response = await apiNotifications.DisplayNotifs()
        // Normalize response
        this.notifications = Array.isArray(response)
          ? response
          : (response.data || response.notifications || [])

        this.updateUnreadCount()
      } catch (error) {
        console.error("Error fetching notifications:", error)
        this.notifications = []
      } finally {
        this.loading = false
      }
    },

    updateUnreadCount() {
      this.unreadCount = this.notifications.filter(n => !n.is_read).length
    },

    toggleDropdown() {
      this.showDropdown = !this.showDropdown
      if (this.showDropdown) {
        this.fetchNotifications()
      }
    },

    closeDropdown() {
      this.showDropdown = false
    },

    // ================================================================
    // 🔄 FIXED "mark as read"
    // ================================================================
    async markAsRead(notification) {
      if (notification.is_read) return

      const notificationId = notification.id || notification._id
      notification.isMarkingRead = true

      try {
        // Use Axios wrapper
        await apiNotifications.MarkAsRead(notificationId)

        notification.is_read = true
        this.updateUnreadCount()
      } catch (error) {
        console.error("Error marking as read:", error)
      } finally {
        notification.isMarkingRead = false
      }
    },

    // ================================================================
    // 🔄 FIXED "mark all read"
    // ================================================================
    async markAllAsRead() {
      if (this.unreadCount === 0) return
      this.markingAllAsRead = true

      try {
<<<<<<< HEAD
        await apiNotifications.MarkAllAsRead()

        this.notifications.forEach(n => n.is_read = true)
        this.updateUnreadCount()
=======
        const response = await fetch('http://localhost:8000/api/v1/notifications/mark-all-read/', {
          method: 'PATCH',
          headers: {
            'Content-Type': 'application/json'
          }
        })

        if (response.ok) {
          const result = await response.json()
          
          // Update all notifications to read status
          this.notifications.forEach(notification => {
            notification.is_read = true
          })
          
          // Update counts
          this.unreadCount = 0
          
        } else {
          console.error('Failed to mark all as read:', await response.text())
          await this.fallbackMarkAllAsRead()
        }
>>>>>>> 6e168461
      } catch (error) {
        console.error("Error marking all as read:", error)
      } finally {
        this.markingAllAsRead = false
      }
    },

    // ================================================================
    // POLLING
    // ================================================================
    startPolling() {
      this.pollInterval = setInterval(() => {
        if (!this.showDropdown) {
          this.fetchNotifications()
        }
      }, 30000)
    },

    stopPolling() {
      if (this.pollInterval) {
        clearInterval(this.pollInterval)
        this.pollInterval = null
      }
    },

    // ================================================================
    // UTILITY
    // ================================================================
    formatTimeAgo(dateString) {
      const now = new Date()
      const created = new Date(dateString)
      const diff = Math.floor((now - created) / 1000)

      if (diff < 60) return "Just now"
      if (diff < 3600) return Math.floor(diff / 60) + "m ago"
      if (diff < 86400) return Math.floor(diff / 3600) + "h ago"
      return Math.floor(diff / 86400) + "d ago"
    },

    formatPriority(priority) {
      return {
        low: "Low",
        medium: "Medium",
        high: "High",
        urgent: "Urgent"
      }[priority] || priority
    }
  }
}
</script>


<style scoped>
.notification-container {
  position: relative;
}

.notification-bell {
  position: relative;
  background: none;
  border: none;
  padding: 0.75rem;
  border-radius: 8px;
  cursor: pointer;
  transition: all 0.2s ease;
  color: #6b7280;
}

.notification-bell:hover {
  background-color: #f3f4f6;
  color: #374151;
}

.notification-bell.has-notifications {
  color: #6366f1;
}

.bell-icon {
  font-size: 24px;
}

.notification-badge {
  position: absolute;
  top: 4px;
  right: 4px;
  background-color: #ef4444;
  color: white;
  border-radius: 10px;
  padding: 2px 6px;
  font-size: 0.75rem;
  font-weight: 600;
  min-width: 18px;
  text-align: center;
  line-height: 1.2;
}

.notification-dropdown {
  position: absolute;
  top: 100%;
  right: 0;
  background: white;
  border-radius: 12px;
  box-shadow: 0 20px 25px -5px rgba(0, 0, 0, 0.1), 0 10px 10px -5px rgba(0, 0, 0, 0.04);
  border: 1px solid #e5e7eb;
  width: 400px;
  max-height: 500px;
  z-index: 1000;
  overflow: hidden;
}

.notification-overlay {
  position: fixed;
  top: 0;
  left: 0;
  right: 0;
  bottom: 0;
  z-index: 999;
}

.dropdown-header {
  display: flex;
  justify-content: space-between;
  align-items: center;
  padding: 1rem 1.25rem;
  border-bottom: 1px solid #e5e7eb;
  background-color: #f9fafb;
}

.dropdown-header h3 {
  margin: 0;
  font-size: 1.125rem;
  font-weight: 600;
  color: #1f2937;
}

.header-actions {
  display: flex;
  gap: 0.5rem;
  align-items: center;
}

.mark-all-read {
  background: none;
  border: none;
  color: #6366f1;
  font-size: 0.875rem;
  cursor: pointer;
  padding: 0.25rem 0.5rem;
  border-radius: 4px;
  transition: background-color 0.2s;
}

.mark-all-read:hover:not(:disabled) {
  background-color: #e0e7ff;
}

.mark-all-read:disabled {
  opacity: 0.5;
  cursor: not-allowed;
}

.close-btn {
  background: none;
  border: none;
  color: #6b7280;
  font-size: 1.25rem;
  cursor: pointer;
  padding: 0.25rem;
  border-radius: 4px;
  width: 24px;
  height: 24px;
  display: flex;
  align-items: center;
  justify-content: center;
}

.close-btn:hover {
  background-color: #f3f4f6;
  color: #374151;
}

.notification-list {
  max-height: 350px;
  overflow-y: auto;
}

.loading-state, .empty-state {
  display: flex;
  flex-direction: column;
  align-items: center;
  justify-content: center;
  padding: 2rem;
  color: #6b7280;
}

.spinner {
  width: 24px;
  height: 24px;
  border: 2px solid #e5e7eb;
  border-top: 2px solid #6366f1;
  border-radius: 50%;
  animation: spin 1s linear infinite;
  margin-bottom: 0.5rem;
}

@keyframes spin {
  to { transform: rotate(360deg); }
}

.empty-icon {
  margin-bottom: 0.5rem;
}

.notification-item {
  display: flex;
  padding: 1rem 1.25rem;
  border-bottom: 1px solid #f3f4f6;
  cursor: pointer;
  transition: background-color 0.2s;
  position: relative;
}

.notification-item:hover {
  background-color: #f9fafb;
}

.notification-item.unread {
  background-color: #eff6ff;
}

.notification-item.unread:hover {
  background-color: #dbeafe;
}

.priority-indicator {
  width: 4px;
  border-radius: 2px;
  margin-right: 0.75rem;
  flex-shrink: 0;
}

.priority-indicator.priority-low {
  background-color: #10b981;
}

.priority-indicator.priority-medium {
  background-color: #f59e0b;
}

.priority-indicator.priority-high {
  background-color: #ef4444;
}

.priority-indicator.priority-urgent {
  background-color: #dc2626;
  animation: pulse 2s infinite;
}

@keyframes pulse {
  0%, 100% { opacity: 1; }
  50% { opacity: 0.5; }
}

.notification-content {
  flex: 1;
  min-width: 0;
}

.notification-header {
  display: flex;
  justify-content: space-between;
  align-items: start;
  margin-bottom: 0.5rem;
}

.notification-header h4 {
  margin: 0;
  font-size: 0.875rem;
  font-weight: 600;
  color: #1f2937;
  line-height: 1.4;
}

.time-ago {
  font-size: 0.75rem;
  color: #6b7280;
  flex-shrink: 0;
  margin-left: 0.5rem;
}

.notification-message {
  margin: 0 0 0.5rem 0;
  font-size: 0.875rem;
  color: #4b5563;
  line-height: 1.4;
  display: -webkit-box;
  -webkit-line-clamp: 2;
  -webkit-box-orient: vertical;
  overflow: hidden;
}

.notification-meta {
  display: flex;
  gap: 0.5rem;
  align-items: center;
}

.notification-type {
  font-size: 0.75rem;
  color: #6b7280;
  text-transform: capitalize;
}

.priority-badge {
  font-size: 0.75rem;
  padding: 0.125rem 0.5rem;
  border-radius: 9999px;
  font-weight: 500;
}

.priority-badge.priority-low {
  background-color: #d1fae5;
  color: #065f46;
}

.priority-badge.priority-medium {
  background-color: #fef3c7;
  color: #92400e;
}

.priority-badge.priority-high {
  background-color: #fee2e2;
  color: #991b1b;
}

.priority-badge.priority-urgent {
  background-color: #fecaca;
  color: #7f1d1d;
}

.dropdown-footer {
  padding: 0.75rem 1.25rem;
  border-top: 1px solid #e5e7eb;
  background-color: #f9fafb;
}

.view-all-btn {
  display: block;
  width: 100%;
  background-color: #6366f1;
  color: white;
  border: none;
  padding: 0.75rem;
  border-radius: 8px;
  font-weight: 500;
  cursor: pointer;
  transition: background-color 0.2s;
  text-decoration: none;
  text-align: center;
}

.view-all-btn:hover {
  background-color: #4f46e5;
  color: white;
  text-decoration: none;
}

@media (max-width: 768px) {
  .notification-dropdown {
    width: 350px;
    max-width: 90vw;
  }
}
</style><|MERGE_RESOLUTION|>--- conflicted
+++ resolved
@@ -108,11 +108,9 @@
 </template>
 
 <script>
-import apiNotifications from "@/services/apiNotifications.js"  
-
+import apijs from '../services/api'
 export default {
   name: 'NotificationBell',
-
   data() {
     return {
       notifications: [],
@@ -123,38 +121,56 @@
       pollInterval: null
     }
   },
-
+  
   mounted() {
     this.fetchNotifications()
     this.startPolling()
   },
-
+  
   beforeUnmount() {
     this.stopPolling()
   },
-
+  
   methods: {
     // ================================================================
-    // 🔄 FIXED API CALL
-    // ================================================================
+    // DATA FETCHING METHODS
+    // ================================================================
+    
     async fetchNotifications() {
       this.loading = true
       try {
-        const response = await apiNotifications.DisplayNotifs()
-        // Normalize response
-        this.notifications = Array.isArray(response)
-          ? response
-          : (response.data || response.notifications || [])
-
-        this.updateUnreadCount()
+        const response = await fetch('http://localhost:8000/api/v1/notifications/recent', {
+          headers: {
+            'Content-Type': 'application/json'
+          }
+        })
+
+        if (response.ok) {
+          const result = await response.json()
+          
+          if (result.success) {
+            this.notifications = result.data || []
+            this.updateUnreadCount()
+          } else {
+            console.error('API returned error:', result.message)
+            this.notifications = []
+          }
+        } else {
+          console.error('Failed to fetch recent notifications:', response.status, await response.text())
+          this.notifications = []
+        }
       } catch (error) {
-        console.error("Error fetching notifications:", error)
+        console.error('Error fetching recent notifications:', error)
         this.notifications = []
       } finally {
         this.loading = false
       }
     },
 
+    // ================================================================
+    // UI STATE MANAGEMENT
+    // ================================================================
+    
     updateUnreadCount() {
       this.unreadCount = this.notifications.filter(n => !n.is_read).length
     },
@@ -162,7 +178,7 @@
     toggleDropdown() {
       this.showDropdown = !this.showDropdown
       if (this.showDropdown) {
-        this.fetchNotifications()
+        this.fetchNotifications() // Always fetch fresh data when opening dropdown
       }
     },
 
@@ -171,41 +187,47 @@
     },
 
     // ================================================================
-    // 🔄 FIXED "mark as read"
-    // ================================================================
+    // NOTIFICATION ACTIONS
+    // ================================================================
+    
     async markAsRead(notification) {
       if (notification.is_read) return
 
-      const notificationId = notification.id || notification._id
-      notification.isMarkingRead = true
+      const notificationId = notification.id || notification._id;
+      
+      // Vue 3 way - direct assignment
+      notification.isMarkingRead = true;
 
       try {
-        // Use Axios wrapper
-        await apiNotifications.MarkAsRead(notificationId)
-
-        notification.is_read = true
-        this.updateUnreadCount()
+        const response = await fetch(
+          `http://localhost:8000/api/notifications/${notificationId}/mark-read/`,
+          {
+            method: 'PATCH',
+            headers: {
+              'Content-Type': 'application/json'
+            }
+          }
+        );
+
+        if (response.ok) {
+          notification.is_read = true
+          this.updateUnreadCount()
+        } else {
+          console.error('Failed to mark notification as read:', await response.text())
+        }
       } catch (error) {
-        console.error("Error marking as read:", error)
+        console.error('Error marking notification as read:', error)
       } finally {
-        notification.isMarkingRead = false
-      }
-    },
-
-    // ================================================================
-    // 🔄 FIXED "mark all read"
-    // ================================================================
+        // Vue 3 way - direct assignment
+        notification.isMarkingRead = false;
+      }
+    },
+
     async markAllAsRead() {
       if (this.unreadCount === 0) return
+      
       this.markingAllAsRead = true
-
       try {
-<<<<<<< HEAD
-        await apiNotifications.MarkAllAsRead()
-
-        this.notifications.forEach(n => n.is_read = true)
-        this.updateUnreadCount()
-=======
         const response = await fetch('http://localhost:8000/api/v1/notifications/mark-all-read/', {
           method: 'PATCH',
           headers: {
@@ -228,18 +250,27 @@
           console.error('Failed to mark all as read:', await response.text())
           await this.fallbackMarkAllAsRead()
         }
->>>>>>> 6e168461
       } catch (error) {
-        console.error("Error marking all as read:", error)
+        console.error('Error marking all notifications as read:', error)
+        await this.fallbackMarkAllAsRead()
       } finally {
         this.markingAllAsRead = false
       }
     },
 
-    // ================================================================
-    // POLLING
-    // ================================================================
+    async fallbackMarkAllAsRead() {
+      const unreadNotifications = this.notifications.filter(n => !n.is_read)
+      for (const notification of unreadNotifications) {
+        await this.markAsRead(notification)
+      }
+    },
+
+    // ================================================================
+    // POLLING AND BACKGROUND UPDATES
+    // ================================================================
+    
     startPolling() {
+      // Poll for new notifications every 30 seconds
       this.pollInterval = setInterval(() => {
         if (!this.showDropdown) {
           this.fetchNotifications()
@@ -255,31 +286,40 @@
     },
 
     // ================================================================
-    // UTILITY
-    // ================================================================
+    // UTILITY METHODS
+    // ================================================================
+    
     formatTimeAgo(dateString) {
       const now = new Date()
-      const created = new Date(dateString)
-      const diff = Math.floor((now - created) / 1000)
-
-      if (diff < 60) return "Just now"
-      if (diff < 3600) return Math.floor(diff / 60) + "m ago"
-      if (diff < 86400) return Math.floor(diff / 3600) + "h ago"
-      return Math.floor(diff / 86400) + "d ago"
+      const notificationDate = new Date(dateString)
+      const diffInSeconds = Math.floor((now - notificationDate) / 1000)
+
+      if (diffInSeconds < 60) {
+        return 'Just now'
+      } else if (diffInSeconds < 3600) {
+        const minutes = Math.floor(diffInSeconds / 60)
+        return `${minutes}m ago`
+      } else if (diffInSeconds < 86400) {
+        const hours = Math.floor(diffInSeconds / 3600)
+        return `${hours}h ago`
+      } else {
+        const days = Math.floor(diffInSeconds / 86400)
+        return `${days}d ago`
+      }
     },
 
     formatPriority(priority) {
-      return {
-        low: "Low",
-        medium: "Medium",
-        high: "High",
-        urgent: "Urgent"
-      }[priority] || priority
+      const priorities = {
+        low: 'Low',
+        medium: 'Medium',
+        high: 'High',
+        urgent: 'Urgent'
+      }
+      return priorities[priority] || priority
     }
   }
 }
 </script>
-
 
 <style scoped>
 .notification-container {

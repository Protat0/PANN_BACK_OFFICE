import { createRouter, createWebHistory } from 'vue-router'
import HomeView from '@/views/HomeView.vue'

// Import authentication and layout components
import Login from '@/pages/Login.vue'
import MainLayout from '@/layouts/MainLayout.vue'

// Import your page components
import Dashboard from '@/pages/Dashboard.vue'
import Accounts from '@/pages/Accounts.vue'
import Customers from '@/pages/Customers.vue'
import Products from '@/pages/inventory/Products.vue'
import ProductBulkEntry from '@/pages/inventory/ProductBulkEntry.vue'
import ProductDetails from '@/pages/inventory/ProductDetails.vue'
import Categories from '@/pages/inventory/Categories.vue'
import CategoryDetails from '@/pages/inventory/CategoryDetails.vue'
import Promotions from '@/pages/Promotions.vue'
import SalesByItem from '@/pages/reports/SalesByItem.vue'
import SalesByCategory from '@/pages/reports/SalesByCategory.vue'
<<<<<<< HEAD
import Suppliers from '@/pages/suppliers/Suppliers.vue'
import SupplierDetails from '@/pages/suppliers/SupplierDetails.vue'
import OrdersHistory from '@/pages/suppliers/OrdersHistory.vue'

// Debug components (only for development)
import ToastDebug from '@/pages/ToastDebug.vue'
=======
import UncategorizedProducts from '@/components/categories/UncategorizedProducts.vue'
import Logs from '@/pages/Logs.vue'
import AllNotifications from '@/pages/notifications/AllNotifications.vue'
import TesterPage from '@/pages/TesterPage.vue'
>>>>>>> 0e0c7fd3

// Auth guard function
function requireAuth(to, from, next) {
  const token = localStorage.getItem('authToken')
  if (token) {
    next() // User is authenticated, proceed
  } else {
    console.log('Auth required, redirecting to login')
    next('/login') // Redirect to login
  }
}

// Guest guard function (redirect authenticated users away from login)
function requireGuest(to, from, next) {
  const token = localStorage.getItem('authToken')
  if (!token) {
    next() // User is not authenticated, proceed to login
  } else {
    console.log('Already authenticated, redirecting to dashboard')
    next('/dashboard') // Redirect to dashboard if already logged in
  }
}

const router = createRouter({
  history: createWebHistory(import.meta.env.BASE_URL),
  routes: [
    {
      path: '/',
      redirect: '/login' // Make Login the default page
    },
    {
      path: '/login',
      name: 'Login',
      component: Login,
      beforeEnter: requireGuest // Only allow access if not logged in
    },
    // Protected routes that use the main layout
    {
      path: '/',
      component: MainLayout,
      beforeEnter: requireAuth,
      children: [
        {
          path: 'dashboard',
          name: 'Dashboard',
          component: Dashboard
        },
        {
          path: 'accounts',
          name: 'Accounts',
          component: Accounts
        },
        {
          path: 'customers',
          name: 'Customers',
          component: Customers
        },
        // Inventory routes
        {
          path: 'products',
          name: 'Products',
          component: Products
        },
        {
          path: 'products/bulk',
          name: 'ProductBulkEntry',
          component: ProductBulkEntry
        },
        {
          path: 'products/:id',
          name: 'ProductDetails',
          component: ProductDetails,
          props: true // This passes the route params as props to the component
        },
        // Suppliers routes
        {
          path: 'suppliers',
          name: 'Suppliers',
          component: Suppliers
        },
        {
          path: 'suppliers/orders',
          name: 'OrdersHistory',
          component: OrdersHistory,
          meta: {
            title: 'Purchase Orders History',
            breadcrumb: [
              { name: 'Dashboard', path: '/dashboard' },
              { name: 'Suppliers', path: '/suppliers' },
              { name: 'Orders History', path: null }
            ]
          }
        },
        {
          path: 'suppliers/:supplierId',
          name: 'SupplierDetails',
          component: SupplierDetails,
          props: true, // This passes the route params as props to the component
          meta: {
            title: 'Supplier Details',
            breadcrumb: [
              { name: 'Dashboard', path: '/dashboard' },
              { name: 'Suppliers', path: '/suppliers' },
              { name: 'Details', path: null }
            ]
          }
        },
        // Debug routes (development only)
        {
          path: 'debug/toast',
          name: 'ToastDebug',
          component: ToastDebug,
          meta: {
            title: 'Toast Debug',
            isDevelopmentOnly: true
          }
        },
        // Other routes
        {
          path: 'categories',
          name: 'Categories',
          component: Categories
        },
        {
          path: 'category/:id', // Change this line
          name: 'Category Details',
          component: CategoryDetails,
          props: true
        },
        {
          path: 'home',
          name: 'home',
          component: HomeView
        },
        {
          path: 'promotions',
          name: 'Promotions',
          component: Promotions
        },
        {
          path: 'sales-by-item',
          name: 'SalesByItem',
          component: SalesByItem
        },
        {
          path: 'salesbycategory',
          name: 'SalesByCategory',
          component: SalesByCategory
        },
        {
          path: 'about',
          name: 'about',
          component: () => import('../views/AboutView.vue')
        },
        {
          path: 'logs',
          name: 'Logs',
          component: Logs
        },
        {
          path: 'uncategorized',
          name: 'UncategorizedProducts',
          component: UncategorizedProducts
        },
        {
          path: 'allNotifications',
          name: 'AllNotifications',
          component: AllNotifications
        },
        {
          path: 'tester',
          name: 'TesterPage',
          component: TesterPage
        }
      ]
    },
    // Catch all route - redirect to login
    {
      path: '/:pathMatch(.*)*',
      redirect: '/login'
    }
  ],
})

// Global navigation guard for debugging
router.beforeEach((to, from, next) => {
  console.log(`Navigating from ${from.path} to ${to.path}`)
  
  // Optional: Set page title based on route meta
  if (to.meta && to.meta.title) {
    document.title = `${to.meta.title} - Your App Name`
  }
  
  next()
})

export default router<|MERGE_RESOLUTION|>--- conflicted
+++ resolved
@@ -17,19 +17,16 @@
 import Promotions from '@/pages/Promotions.vue'
 import SalesByItem from '@/pages/reports/SalesByItem.vue'
 import SalesByCategory from '@/pages/reports/SalesByCategory.vue'
-<<<<<<< HEAD
-import Suppliers from '@/pages/suppliers/Suppliers.vue'
-import SupplierDetails from '@/pages/suppliers/SupplierDetails.vue'
-import OrdersHistory from '@/pages/suppliers/OrdersHistory.vue'
-
-// Debug components (only for development)
-import ToastDebug from '@/pages/ToastDebug.vue'
-=======
 import UncategorizedProducts from '@/components/categories/UncategorizedProducts.vue'
 import Logs from '@/pages/Logs.vue'
 import AllNotifications from '@/pages/notifications/AllNotifications.vue'
 import TesterPage from '@/pages/TesterPage.vue'
->>>>>>> 0e0c7fd3
+import Suppliers from '@/pages/suppliers/Suppliers.vue'
+import SupplierDetails from '@/pages/suppliers/SupplierDetails.vue'
+import OrdersHistory from '@/pages/suppliers/OrdersHistory.vue'
+
+// Debug components (only for development)
+import ToastDebug from '@/pages/ToastDebug.vue'
 
 // Auth guard function
 function requireAuth(to, from, next) {
@@ -103,6 +100,17 @@
           name: 'ProductDetails',
           component: ProductDetails,
           props: true // This passes the route params as props to the component
+        },
+        {
+          path: 'categories',
+          name: 'Categories',
+          component: Categories
+        },
+        {
+          path: 'category/:id', // Change this line
+          name: 'Category Details',
+          component: CategoryDetails,
+          props: true
         },
         // Suppliers routes
         {
@@ -149,17 +157,6 @@
         },
         // Other routes
         {
-          path: 'categories',
-          name: 'Categories',
-          component: Categories
-        },
-        {
-          path: 'category/:id', // Change this line
-          name: 'Category Details',
-          component: CategoryDetails,
-          props: true
-        },
-        {
           path: 'home',
           name: 'home',
           component: HomeView

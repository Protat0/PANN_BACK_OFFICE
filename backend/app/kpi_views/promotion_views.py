--- conflicted
+++ resolved
@@ -210,10 +210,6 @@
         super().__init__()
         self.promotion_service = PromotionService()
     
-<<<<<<< HEAD
-
-=======
->>>>>>> 6e168461
     def get(self, request):
         """Get all currently active promotions"""
         try:

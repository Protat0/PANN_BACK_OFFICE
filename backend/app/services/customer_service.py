from bson import ObjectId
from datetime import datetime, timedelta
from ..database import db_manager
import bcrypt
import logging
from .audit_service import AuditLogService

logger = logging.getLogger(__name__)

class CustomerService:
    def __init__(self):
        """Initialize CustomerService with audit logging"""
        self.db = db_manager.get_database()  
        self.customer_collection = self.db.customers  
        self.session_logs = self.db.session_logs
        self.audit_service = AuditLogService()
        
    # ================================================================
    # UTILITY METHODS
    # ================================================================
    
    def hash_password(self, password: str) -> str:
        """Hash password using bcrypt"""
        if not password:
            raise ValueError("Password cannot be empty")
        salt = bcrypt.gensalt()
        hashed = bcrypt.hashpw(password.encode('utf-8'), salt)
        return hashed.decode('utf-8')
    
    def verify_password(self, password: str, hashed_password: str) -> bool:
        """Verify password against hash"""
        try:
            return bcrypt.checkpw(password.encode('utf-8'), hashed_password.encode('utf-8'))
        except Exception:
            return False
    
    # ================================================================
    # CRUD OPERATIONS
    # ================================================================
    
    def get_customers(self, page=1, limit=50, status=None, min_loyalty_points=None, include_deleted=False, sort_by=None):
        """Get customers with pagination and filters - handles all customer queries"""
        try:
            query = {}
            
            # Build query filters
            if not include_deleted:
                query['isDeleted'] = {'$ne': True}
            if status:
                query['status'] = status
            if min_loyalty_points:
                query['loyalty_points'] = {'$gte': min_loyalty_points}
            
            # Handle sorting
            sort_options = {}
            if sort_by == 'loyalty_desc':
                sort_options = [('loyalty_points', -1)]
            elif sort_by == 'date_desc':
                sort_options = [('date_created', -1)]
            else:
                sort_options = [('date_created', -1)]  # Default sort
                
            skip = (page - 1) * limit
            
            # Execute query with sorting
            if sort_options:
                customers = list(self.customer_collection.find(query).sort(sort_options).skip(skip).limit(limit))
            else:
                customers = list(self.customer_collection.find(query).skip(skip).limit(limit))
                
            total = self.customer_collection.count_documents(query)
            
            return {
                'customers': customers,
                'total': total,
                'page': page,
                'limit': limit,
                'has_more': skip + limit < total,
                'filters_applied': {
                    'status': status,
                    'min_loyalty_points': min_loyalty_points,
                    'include_deleted': include_deleted
                }
            }
        except Exception as e:
            raise Exception(f"Error getting customers: {str(e)}")
    
    def generate_customer_id(self):
        """Generate sequential CUST-##### format ID"""
        try:
            pipeline = [
                {"$match": {"_id": {"$regex": "^CUST-"}}},
                {"$addFields": {
                    "id_number": {
                        "$toInt": {"$substr": ["$_id", 5, -1]}
                    }
                }},
                {"$sort": {"id_number": -1}},
                {"$limit": 1}
            ]
            
            result = list(self.customer_collection.aggregate(pipeline))
            next_number = (result[0]["id_number"] + 1) if result else 1
            
            return f"CUST-{next_number:05d}"  # 5 digits
            
        except Exception as e:
            logger.error(f"Error generating customer ID: {e}")
            import time
            return f"CUST-{int(time.time()) % 100000:05d}"

    def create_customer(self, customer_data, current_user=None):
        """Create customer with sequential CUST-##### ID"""
        try:
            required_fields = ["email", "password", "username", "full_name"]
            for field in required_fields:
                if not customer_data.get(field):
                    raise ValueError(f"{field.replace('_', ' ').title()} is required")
            
            # Check if email already exists
            existing_customer = self.customer_collection.find_one({
                "email": customer_data["email"].strip().lower(),
                "isDeleted": {"$ne": True}
            })
            if existing_customer:
                raise ValueError("Email already exists")
            
            # Check if username already exists
            existing_username = self.customer_collection.find_one({
                "username": customer_data["username"].strip(),
                "isDeleted": {"$ne": True}
            })
            if existing_username:
                raise ValueError("Username already exists")
            
            # Generate sequential ID
            customer_id = self.generate_customer_id()
            now = datetime.utcnow()
            
            # Create customer record with separate username
            customer_record = {
                "_id": customer_id,
<<<<<<< HEAD
                "username": customer_data["username"].strip(),
                "full_name": customer_data["full_name"].strip(),
                "email": customer_data["email"].strip().lower(),
                "password": self.hash_password(customer_data["password"]),
=======
                "username": customer_data.get("username", customer_data["email"]),
                "full_name": customer_data.get("full_name", ""),
                "email": customer_data["email"],
>>>>>>> 7f49bc28
                "phone": customer_data.get("phone", ""),
                "delivery_address": customer_data.get("delivery_address", {}),
                "loyalty_points": customer_data.get("loyalty_points", 0),
                "last_purchase": customer_data.get("last_purchase"),
                "isDeleted": False,
                "date_created": now,
                "last_updated": now,
                "status": "active"
            }
            
            self.customer_collection.insert_one(customer_record)
            
            if current_user and self.audit_service:
                try:
                    self.audit_service.log_customer_create(current_user, customer_record)
                except Exception as audit_error:
                    logger.error(f"Audit logging failed: {audit_error}")
            
            return customer_record
            
        except Exception as e:
            raise Exception(f"Error creating customer: {str(e)}")
    
    def get_customer_by_id(self, customer_id, include_deleted=False):
        """Get customer by CUST-##### ID"""
        try:
            if not customer_id:
                return None
                
            query = {'_id': customer_id}
            if not include_deleted:
                query['isDeleted'] = {'$ne': True}
                
            return self.customer_collection.find_one(query)
            
        except Exception as e:
           raise Exception(f"Error getting customer: {str(e)}")
    
    def update_customer(self, customer_id, customer_data, current_user=None):
        """Update customer including username validation"""
        try:
            if not customer_id:
                return None

            old_customer = self.customer_collection.find_one({
                '_id': customer_id,
                'isDeleted': {'$ne': True}
            })
            if not old_customer:
                return None

            update_data = {}
            allowed_fields = [
                'username', 'full_name', 'email', 'password', 'phone', 
                'delivery_address', 'loyalty_points', 'last_purchase', 'status'
            ]
            
            for field in allowed_fields:
                if field in customer_data:
                    update_data[field] = customer_data[field]
            
            update_data['last_updated'] = datetime.utcnow()

            # Handle password hashing
            if "password" in update_data:
                update_data["password"] = self.hash_password(update_data["password"])

            # Handle email validation
            if "email" in update_data:
                existing_customer = self.customer_collection.find_one({
                    "email": update_data["email"].strip().lower(),
                    "_id": {"$ne": customer_id},
                    "isDeleted": {"$ne": True}
                })
                if existing_customer:
                    raise ValueError("Email already exists")
                update_data["email"] = update_data["email"].strip().lower()

            # Handle username validation
            if "username" in update_data:
                existing_username = self.customer_collection.find_one({
                    "username": update_data["username"].strip(),
                    "_id": {"$ne": customer_id},
                    "isDeleted": {"$ne": True}
                })
                if existing_username:
                    raise ValueError("Username already exists")
                update_data["username"] = update_data["username"].strip()

            result = self.customer_collection.update_one(
                {'_id': customer_id, 'isDeleted': {'$ne': True}},
                {'$set': update_data}
            )

            if result.modified_count == 0:
                return old_customer

            updated_customer = self.customer_collection.find_one({'_id': customer_id})

            if current_user and self.audit_service:
                try:
                    self.audit_service.log_customer_update(
                        current_user, customer_id, old_customer, update_data
                    )
                except Exception as audit_error:
                    logger.error(f"Audit logging failed: {audit_error}")

            return updated_customer

        except Exception as e:
            raise Exception(f"Error updating customer: {str(e)}")
    
<<<<<<< HEAD
    def soft_delete_customer(self, customer_id, current_user=None):
        """Soft delete customer - change isDeleted to true"""
        try:
            if not customer_id:
                return False
            
            customer = self.customer_collection.find_one({
                '_id': customer_id,
                'isDeleted': {'$ne': True}
            })
=======
    def delete_customer(self, customer_id, current_user=None):
        """Soft delete customer by marking isDeleted=True"""
        try:
            print(f"=== DELETE_CUSTOMER DEBUG ===")
            print(f"Looking for customer ID: '{customer_id}'")
            
            # Check if customer exists with any status
            any_customer = self.customer_collection.find_one({"_id": customer_id})
            print(f"Customer exists (any status): {any_customer is not None}")
            
            if any_customer:
                print(f"Customer details: name='{any_customer.get('full_name')}', isDeleted={any_customer.get('isDeleted')}")
            
            # Check if customer exists and is not deleted
            customer = self.customer_collection.find_one({"_id": customer_id, "isDeleted": {"$ne": True}})
            print(f"Customer exists (not deleted): {customer is not None}")
>>>>>>> 7f49bc28
            
            if not customer:
                print(f"❌ Customer not found or already deleted")
                return False
            
<<<<<<< HEAD
            now = datetime.utcnow()
            
            result = self.customer_collection.update_one(
                {'_id': customer_id, 'isDeleted': {'$ne': True}},
                {
                    '$set': {
                        'isDeleted': True,
                        'last_updated': now,
                        'status': 'inactive'
                    }
                }
            )
            
            success = result.modified_count > 0
            
            if success and current_user and self.audit_service:
                try:
                    self.audit_service.log_customer_delete(current_user, customer_id, 'soft_delete')
                except Exception as audit_error:
                    logger.error(f"Audit logging failed: {audit_error}")
            
            return success
            
        except Exception as e:
            raise Exception(f"Error soft deleting customer: {str(e)}")

=======
            # If we get here, delete should work
            now = datetime.utcnow()
            
            # Update customer record
            customer_result = self.customer_collection.update_one(
                {"_id": customer_id},
                {"$set": {"isDeleted": True, "last_updated": now}}
            )
            
            # Update user record  
            user_result = self.user_collection.update_one(
                {"_id": customer_id},
                {"$set": {"isDeleted": True, "last_updated": now}}
            )
            
            print(f"✅ Customer update result: {customer_result.modified_count}")
            print(f"✅ User update result: {user_result.modified_count}")
            
            return True
            
        except Exception as e:
            print(f"Exception in delete_customer: {e}")
            raise Exception(f"Error deleting customer: {str(e)}")
    
>>>>>>> 7f49bc28
    def restore_customer(self, customer_id, current_user=None):
        """Restore soft deleted customer"""
        try:
            if not customer_id:
                return False
            
            customer = self.customer_collection.find_one({
                '_id': customer_id,
                'isDeleted': True
            })
            
            if not customer:
                return False
            
            now = datetime.utcnow()
            
            result = self.customer_collection.update_one(
                {'_id': customer_id, 'isDeleted': True},
                {
                    '$set': {
                        'isDeleted': False,
                        'last_updated': now,
                        'status': 'active'
                    }
                }
            )
            
            success = result.modified_count > 0
            
            if success and current_user and self.audit_service:
                try:
                    self.audit_service.log_customer_restore(current_user, customer_id)
                except Exception as audit_error:
                    logger.error(f"Audit logging failed: {audit_error}")
            
            return success
            
        except Exception as e:
            raise Exception(f"Error restoring customer: {str(e)}")

    def get_deleted_customers(self, page=1, limit=50):
        """Get soft deleted customers"""
        try:
            skip = (page - 1) * limit
            
            # Query for deleted customers
            query = {'isDeleted': True}
            
            customers = list(
                self.customer_collection.find(query)
                .sort([('deletedAt', -1)])
                .skip(skip)
                .limit(limit)
            )
            
            total = self.customer_collection.count_documents(query)
            
            return {
                'customers': customers,
                'total': total,
                'page': page,
                'limit': limit,
                'has_more': skip + limit < total
            }
            
        except Exception as e:
            raise Exception(f"Error getting deleted customers: {str(e)}")

    def hard_delete_customer(self, customer_id, current_user=None, confirmation_token=None):
        """Permanently delete customer"""
        try:
            if not customer_id:
                return False
            
            # Verify confirmation token if provided
            if confirmation_token:
                # You can implement token verification logic here
                pass
            
            customer = self.customer_collection.find_one({'_id': customer_id})
            if not customer:
                return False
            
            # Delete the customer record
            result = self.customer_collection.delete_one({'_id': customer_id})
            success = result.deleted_count > 0
            
            # Audit logging
            if success and current_user and self.audit_service:
                try:
                    self.audit_service.log_customer_delete(current_user, customer_id, 'hard_delete')
                except Exception as audit_error:
                    logger.error(f"Audit logging failed: {audit_error}")
            
            return success
            
        except Exception as e:
            raise Exception(f"Error permanently deleting customer: {str(e)}")
        
    def get_customer_by_username(self, username, include_deleted=False):
        """Get customer by username"""
        try:
            if not username:
                return None
                
            query = {'username': username.strip()}
            if not include_deleted:
                query['isDeleted'] = {'$ne': True}
                
            return self.customer_collection.find_one(query)
        except Exception as e:
            raise Exception(f"Error getting customer by username: {str(e)}")
    
    # ================================================================
    # AUTHENTICATION METHODS
    # ================================================================
    
    def authenticate_customer(self, email, password):
        """Authenticate customer with email and password"""
        try:
            if not email or not password:
                return None
            
            customer = self.customer_collection.find_one({
                'email': email.strip().lower(),
                'isDeleted': {'$ne': True},
                'status': 'active'
            })
            
            if not customer:
                return None
            
            if self.verify_password(password, customer['password']):
                # Update last login timestamp
                self.customer_collection.update_one(
                    {'_id': customer['_id']},
                    {'$set': {'last_updated': datetime.utcnow()}}
                )
                return customer
            
            return None
            
        except Exception as e:
            raise Exception(f"Error authenticating customer: {str(e)}")
    
    def change_customer_password(self, customer_id, old_password, new_password):
        """Change customer password"""
        try:
            customer = self.get_customer_by_id(customer_id)
            if not customer:
                return False
            
            if not self.verify_password(old_password, customer['password']):
                raise ValueError("Current password is incorrect")
            
            result = self.customer_collection.update_one(
                {'_id': customer_id},
                {
                    '$set': {
                        'password': self.hash_password(new_password),
                        'last_updated': datetime.utcnow()
                    }
                }
            )
            
            return result.modified_count > 0
            
        except Exception as e:
            raise Exception(f"Error changing password: {str(e)}")
    
    # ================================================================
    # ANALYTICS AND METRICS
    # ================================================================
    
    def get_customer_statistics(self):
        """Get customer statistics"""
        try:
            total_customers = self.customer_collection.count_documents({"isDeleted": {"$ne": True}})
            active_customers = self.customer_collection.count_documents({
                "status": "active", "isDeleted": {"$ne": True}
            })
            
            # Monthly registrations
            today = datetime.now()
            start_of_month = datetime(today.year, today.month, 1)
            monthly_registrations = self.customer_collection.count_documents({
                "date_created": {"$gte": start_of_month},
                "isDeleted": {"$ne": True}
            })
            
            # Loyalty stats
            loyalty_pipeline = [
                {"$match": {"isDeleted": {"$ne": True}}},
                {"$group": {
                    "_id": None,
                    "total_loyalty_points": {"$sum": "$loyalty_points"},
                    "avg_loyalty_points": {"$avg": "$loyalty_points"}
                }}
            ]

            loyalty_stats = list(self.customer_collection.aggregate(loyalty_pipeline))
            loyalty_data = loyalty_stats[0] if loyalty_stats else {}
           
            return {
                'total_customers': total_customers,
                'active_customers': active_customers,
                'inactive_customers': total_customers - active_customers,
                'monthly_registrations': monthly_registrations,
                'total_loyalty_points': loyalty_data.get('total_loyalty_points', 0) or 0,
                'avg_loyalty_points': round(loyalty_data.get('avg_loyalty_points', 0) or 0, 2)
            }

        except Exception as e:
            raise Exception(f"Error getting customer statistics: {str(e)}")
    
    # ================================================================
    # LOYALTY SYSTEM METHODS
    # ================================================================
    
    def update_loyalty_points(self, customer_id, points_to_add, reason="Purchase", current_user=None):
        """Update customer loyalty points"""
        try:
            if not customer_id or points_to_add < 0:
                return None
            
            result = self.customer_collection.update_one(
                {'_id': customer_id, 'isDeleted': {'$ne': True}},
                {
                    '$inc': {'loyalty_points': points_to_add},
                    '$set': {'last_updated': datetime.utcnow()}
                }
            )
            
            if result.modified_count == 0:
                return None
            
            return self.customer_collection.find_one({'_id': customer_id})
            
        except Exception as e:
            raise Exception(f"Error updating loyalty points: {str(e)}")
    
    def redeem_loyalty_points(self, customer_id, points_to_redeem, reason="Redemption", current_user=None):
        """Redeem customer loyalty points"""
        try:
            if not customer_id or points_to_redeem <= 0:
                return None
            
            customer = self.get_customer_by_id(customer_id)
            if not customer or customer['loyalty_points'] < points_to_redeem:
                raise ValueError("Insufficient loyalty points")
            
            result = self.customer_collection.update_one(
                {'_id': customer_id, 'isDeleted': {'$ne': True}},
                {
                    '$inc': {'loyalty_points': -points_to_redeem},
                    '$set': {'last_updated': datetime.utcnow()},
                    '$push': {
                        'loyalty_history': {
                            'points': -points_to_redeem,
                            'reason': reason,
                            'date': datetime.utcnow(),
                            'redeemed_by': current_user.get('_id') if current_user else None
                        }
                    }
                }
            )
            
            if result.modified_count == 0:
                return None
            
            return self.customer_collection.find_one({'_id': customer_id})
            
        except Exception as e:
            raise Exception(f"Error redeeming loyalty points: {str(e)}")
    
    # ================================================================
    # SEARCH AND FILTER METHODS
    # ================================================================
    
    def search_customers(self, search_term, include_deleted=False):
        """Search customers by name, email, phone, or username"""
        try:
            if not search_term or not search_term.strip():
                return []

            import re
            escaped_term = re.escape(search_term.strip())
            regex_pattern = {'$regex': escaped_term, '$options': 'i'}

            query = {
                '$or': [
                    {'full_name': regex_pattern},
                    {'email': regex_pattern},
                    {'phone': regex_pattern},
                    {'username': regex_pattern},  # Add username to search
                    {'_id': regex_pattern}
                ]
            }
            
            if not include_deleted:
                query['isDeleted'] = {'$ne': True}

            customers = list(self.customer_collection.find(query).limit(100))
            return customers

        except Exception as e:
            raise Exception(f"Error searching customers: {str(e)}")
        
    def get_customer_by_username(self, username, include_deleted=False):
        """Get customer by username"""
        try:
            if not username:
                return None
                
            query = {'username': username.strip()}
            if not include_deleted:
                query['isDeleted'] = {'$ne': True}
                
            return self.customer_collection.find_one(query)
        except Exception as e:
            raise Exception(f"Error getting customer by username: {str(e)}")
    
    def get_customer_by_email(self, email, include_deleted=False):
        """Get customer by email"""
        try:
            if not email:
                return None
                
            query = {'email': email.strip().lower()}
            if not include_deleted:
                query['isDeleted'] = {'$ne': True}
                
            return self.customer_collection.find_one(query)
        except Exception as e:
            raise Exception(f"Error getting customer by email: {str(e)}")
    
    def get_customer_by_qr_code(self, qr_code, include_deleted=False):
        """Get customer by QR code"""
        try:
            if not qr_code:
                return None
                
            query = {'qr_code': qr_code}
            if not include_deleted:
                query['isDeleted'] = {'$ne': True}
                
            return self.customer_collection.find_one(query)
        except Exception as e:
            raise Exception(f"Error getting customer by QR code: {str(e)}")
    
    # ================================================================
    # ORDER HISTORY METHODS
    # ================================================================
    
    def add_order_to_history(self, customer_id, order_data):
        """Add order to customer's order history"""
        try:
            if not customer_id or not order_data:
                return None
            
            order_entry = {
                'order_id': order_data.get('order_id'),
                'total_amount': order_data.get('total_amount', 0),
                'items': order_data.get('items', []),
                'date': datetime.utcnow(),
                'status': order_data.get('status', 'completed')
            }
            
            result = self.customer_collection.update_one(
                {'_id': customer_id, 'isDeleted': {'$ne': True}},
                {
                    '$push': {'order_history': order_entry},
                    '$set': {
                        'last_purchase': datetime.utcnow(),
                        'last_updated': datetime.utcnow()
                    }
                }
            )
            
            return result.modified_count > 0
            
        except Exception as e:
            raise Exception(f"Error adding order to history: {str(e)}")
    
    def get_customer_order_history(self, customer_id, limit=50):
        """Get customer's order history"""
        try:
            if not customer_id:
                return []
            
            customer = self.customer_collection.find_one(
                {'_id': customer_id, 'isDeleted': {'$ne': True}},
                {'order_history': 1}
            )
            
            if not customer or 'order_history' not in customer:
                return []
            
            # Sort by date descending and limit
            order_history = sorted(
                customer['order_history'], 
                key=lambda x: x.get('date', datetime.min), 
                reverse=True
            )
            
            return order_history[:limit]
            
        except Exception as e:
            raise Exception(f"Error getting order history: {str(e)}")<|MERGE_RESOLUTION|>--- conflicted
+++ resolved
@@ -140,16 +140,10 @@
             # Create customer record with separate username
             customer_record = {
                 "_id": customer_id,
-<<<<<<< HEAD
                 "username": customer_data["username"].strip(),
                 "full_name": customer_data["full_name"].strip(),
                 "email": customer_data["email"].strip().lower(),
                 "password": self.hash_password(customer_data["password"]),
-=======
-                "username": customer_data.get("username", customer_data["email"]),
-                "full_name": customer_data.get("full_name", ""),
-                "email": customer_data["email"],
->>>>>>> 7f49bc28
                 "phone": customer_data.get("phone", ""),
                 "delivery_address": customer_data.get("delivery_address", {}),
                 "loyalty_points": customer_data.get("loyalty_points", 0),
@@ -262,7 +256,6 @@
         except Exception as e:
             raise Exception(f"Error updating customer: {str(e)}")
     
-<<<<<<< HEAD
     def soft_delete_customer(self, customer_id, current_user=None):
         """Soft delete customer - change isDeleted to true"""
         try:
@@ -273,30 +266,11 @@
                 '_id': customer_id,
                 'isDeleted': {'$ne': True}
             })
-=======
-    def delete_customer(self, customer_id, current_user=None):
-        """Soft delete customer by marking isDeleted=True"""
-        try:
-            print(f"=== DELETE_CUSTOMER DEBUG ===")
-            print(f"Looking for customer ID: '{customer_id}'")
-            
-            # Check if customer exists with any status
-            any_customer = self.customer_collection.find_one({"_id": customer_id})
-            print(f"Customer exists (any status): {any_customer is not None}")
-            
-            if any_customer:
-                print(f"Customer details: name='{any_customer.get('full_name')}', isDeleted={any_customer.get('isDeleted')}")
-            
-            # Check if customer exists and is not deleted
-            customer = self.customer_collection.find_one({"_id": customer_id, "isDeleted": {"$ne": True}})
-            print(f"Customer exists (not deleted): {customer is not None}")
->>>>>>> 7f49bc28
             
             if not customer:
                 print(f"❌ Customer not found or already deleted")
                 return False
             
-<<<<<<< HEAD
             now = datetime.utcnow()
             
             result = self.customer_collection.update_one(
@@ -323,32 +297,6 @@
         except Exception as e:
             raise Exception(f"Error soft deleting customer: {str(e)}")
 
-=======
-            # If we get here, delete should work
-            now = datetime.utcnow()
-            
-            # Update customer record
-            customer_result = self.customer_collection.update_one(
-                {"_id": customer_id},
-                {"$set": {"isDeleted": True, "last_updated": now}}
-            )
-            
-            # Update user record  
-            user_result = self.user_collection.update_one(
-                {"_id": customer_id},
-                {"$set": {"isDeleted": True, "last_updated": now}}
-            )
-            
-            print(f"✅ Customer update result: {customer_result.modified_count}")
-            print(f"✅ User update result: {user_result.modified_count}")
-            
-            return True
-            
-        except Exception as e:
-            print(f"Exception in delete_customer: {e}")
-            raise Exception(f"Error deleting customer: {str(e)}")
-    
->>>>>>> 7f49bc28
     def restore_customer(self, customer_id, current_user=None):
         """Restore soft deleted customer"""
         try:

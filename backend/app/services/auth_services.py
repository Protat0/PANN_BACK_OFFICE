--- conflicted
+++ resolved
@@ -103,7 +103,6 @@
             user_role = user.get("role", "").lower()
             print(f"🎭 Checking user role: '{user_role}'")
             if user_role != "admin":
-<<<<<<< HEAD
                 print(f"❌ Non-admin login attempt blocked: {email} (role: {user_role})")
                 raise Exception("Access denied. This system is restricted to administrators only.")
             
@@ -115,16 +114,6 @@
             print(f"⏰ Updating last login timestamp...")
             update_result = self.user_collection.update_one(
                 {"_id": user["_id"]},
-=======
-                raise Exception("Access denied. This system is restricted to administrators only.")
-            
-            # ✅ Use _id instead of user_id
-            user_id = user["_id"]  # This is your USER-0001 format
-            
-            # Update last login using _id
-            self.user_collection.update_one(
-                {"_id": user_id},  # Use _id for lookup
->>>>>>> 7f49bc28
                 {"$set": {"last_login": datetime.utcnow()}}
             )
             print(f"⏰ Last login update result - matched: {update_result.matched_count}, modified: {update_result.modified_count}")
@@ -162,14 +151,10 @@
                     "branch_id": 1,
                     "role": "admin"
                 }
-<<<<<<< HEAD
                 print(f"📝 Session user data: {session_user}")
                 session_result = session_service.log_login(session_user)
                 print(f"✅ Session logged successfully: {session_result}")
                 print(f"✅ Admin login successful: {user['email']}")
-=======
-                session_service.log_login(session_user)
->>>>>>> 7f49bc28
             except Exception as session_error:
                 print(f"❌ Session logging error: {session_error}")
             
@@ -232,25 +217,16 @@
             if not payload or payload.get("type") != "access":
                 return None
             
-<<<<<<< HEAD
             user_id = payload["sub"]  # This is the ObjectId string
             
-=======
-            user_id = payload["sub"]  # USER-#### format
-            
-            # Look up by _id field instead of user_id
->>>>>>> 7f49bc28
             user = self.user_collection.find_one({"_id": user_id})
             
             if user:
                 return {
-<<<<<<< HEAD
                     "user_id": str(user["_id"]),
-=======
-                    "user_id": user["_id"],  # USER-#### format
->>>>>>> 7f49bc28
                     "email": user["email"],
                     "role": user["role"],
+                    "user_data": user
                     "user_data": user
                 }
             return None
